# **Woven Map Report Generator (WovenWebApp)**

This is a web-based application designed to generate a detailed astrological report for a primary individual (Person A), with an optional second individual (Person B) for synastry and relationship analysis. It uses a static HTML and JavaScript front-end that communicates with a Netlify serverless function to fetch data from an external astrology API. When a Person B is provided, you can toggle the **Include Synastry Analysis** checkbox to append synastry aspects and house overlays to the generated report.

## **Key Features**

### **Safe Lexicon System**
- **Neutral Magnitude Ladder**: Latent, Murmur, Pulse, Stirring, Convergence, Threshold (strictly intensity-only, no negative bias)
<<<<<<< HEAD
- **🌑🌞 Valence Mapping (−5 … +5)**

  | Level | Anchor | Flavor Patterns |
  | :---- | :----- | :-------------- |
  | −5 | **Collapse** | 🌋🧩⬇️ — maximum restrictive tilt; compression / failure points |
  | −4 | **Grind** | 🕰⚔🌪 — sustained resistance; heavy duty load |
  | −3 | **Friction** | ⚔🌊🌫 — conflicts or cross‑purposes slow motion |
  | −2 | **Contraction** | 🌫🧩⬇️ — narrowing options; ambiguity or energy drain |
  | −1 | **Drag** | 🌪🌫 — subtle headwind; minor loops or haze |
  | 0 | **⚖️ Equilibrium** | net‑neutral tilt; forces cancel or are too diffuse to resolve |
  | +1 | **Lift** | 🌱✨ — gentle tailwind; beginnings sprout |
  | +2 | **Flow** | 🌊🧘 — smooth adaptability; things click |
  | +3 | **Harmony** | 🧘✨🌊 — coherent progress; both/and solutions |
  | +4 | **Expansion** | 💎🔥🦋 — widening opportunities; clear insight fuels growth |
  | +5 | **Liberation** | 🦋🌈🔥 — peak openness; breakthroughs / big‑sky view |

  *Emoji selection: 1–2 glyphs if Magnitude ≤ 2, up to 3 if ≥ 3. Never mix negative and positive emojis in one line; 🌀 is reserved for Volatility alone.*
=======
- **Rich Valence Terms**: Collapse, Grind, Friction, Contraction, Drag, Neutral, Lift, Flow, Harmony, Expansion, Liberation
>>>>>>> 9221f03e
- **Emoji Valence Display**: 🌑 Negative (🌪⚔🌊🌫🌋🕰🧩⬇️) and 🌞 Positive (🌱✨💎🔥🦋🧘🌊🌈) visual indicators
- **Schema v1.2**: Machine-readable JSON includes both numeric and term values

### **Seismograph Mode**
- Maps symbolic field currents over time with Magnitude/Valence/Volatility metrics
- Enhanced emoji display shows valence polarity at a glance (e.g., "🌋 -3.2")
- Queue Analysis & Filters for pattern recognition
- CSV export capability for further analysis

### **Balance Meter Mode**
- Standalone triple-channel reports optimized for health data correlation
- Focus on Support-Friction Differential (SFD) and Balance Channel patterns
- Daily verdicts: "stabilizers prevail", "cuts", or "mixed" for health tracking
- Designed for comparison with heart rate variability, sleep quality, mood data
- Generates WM-Chart-1.2 compliant reports with methodology section

API Page: https://rapidapi.com/gbattaglia/api/astrologer

## **Core Technology**

*   **Front-End:** Plain HTML, JavaScript, and Tailwind CSS.
*   **Back-End:** A single serverless function (`astrology-mathbrain.js`) deployed on Netlify.
*   **External API:** [Astrologer API on RapidAPI](https://rapidapi.com/tg4-solutions-tg4-solutions-default/api/astrologer)

## **Documentation Structure**

### **Core Documentation**
- **README.md** (this file) - Main application overview and features
- **MAINTENANCE_GUIDE.md** - Operational guidelines and best practices
- **CHANGELOG.md** - Change history and development timeline
- **Lessons Learned for Developer.md** - Development insights and architecture
- **MATH_BRAIN_COMPLIANCE.md** - Technical compliance requirements
- **copilot_fix_recovery.md** - Emergency recovery procedures

### **User & Technical Guides**
- **QUEUE_ANALYSIS_FILTERS_GUIDE.md** - User guide for seismograph features
- **SEISMOGRAPH_GUIDE.md** - Technical seismograph implementation
- **REPORT_REQUIREMENTS.md** - Report specification requirements
- **API_REFERENCE.md** - Focused API reference for endpoints we use
- **API_INTEGRATION_GUIDE.md** - Integration patterns and examples
- **GIT_MERGE_CONFLICT_BEST_PRACTICES.md** - Git workflow template

### **Implementation Guides**
- **BACKEND_DEVELOPMENT_GUIDE.md** - Comprehensive backend development guide
  - Consolidates improvements, debugging, testing, and production readiness
  - Includes transit debugging procedures and performance optimization
  - Error handling matrix and monitoring strategies

### **Planning & Theoretical**
- **docs/planning/HOMEPAGE_PLANNING.md** - Website restructuring plans
- **docs/planning/PRECISION_MYSTICISM_NOTES.md** - Theoretical foundations

## **Appendix: Payload Contract (WM-Chart-1.2)**

The Balance Meter system implements a triple-channel architecture that extends the base seismograph with sophisticated pattern analysis:

### **Channel Structure**

**Seismograph v1.0** (Base Layer):
- `magnitude`: Field intensity (0-10) with enhanced normalization
- `valence`: Net tension (-5 to +5) with asymmetric amplification  
- `volatility`: Charge dispersion with weighted planetary factors

**Balance Channel v1.1** (Rebalanced Layer):
- `balance.valence`: Gentler valence scoring with Moon-Saturn soft aspect handling
- `balance.magnitude`: Inherits from seismograph for consistency
- `balance.version`: "v1.1" for tracking

**Support-Friction Differential v1.2** (Advanced Layer):
- `sfd.sfd`: Final differential (S+ − S−) clamped to -5/+5 range
- `sfd.sPlus`: Support channel (benefic aspects, stabilizers)
- `sfd.sMinus`: Counter channel (friction patterns, destabilizers) 
- `sfd.version`: "v1.2" for tracking

### **JSON Schema (WM-Chart-1.2)**

```json
{
  "date": "2025-09-05",
  "seismograph": {
    "magnitude": 5.0,
    "valence": -5.0,
    "volatility": 4.2,
    "version": "v1.0"
  },
  "balance": {
    "magnitude": 5.0,
    "valence": -3.0,
    "version": "v1.1"
  },
  "sfd": {
    "sfd": -1.5,
    "sPlus": 1.2,
    "sMinus": 2.7,
    "version": "v1.2"
  },
  "meta": {
    "calibration_boundary": "2025-09-05",
    "engine_versions": {
      "seismograph": "v1.0",
      "balance": "v1.1", 
      "sfd": "v1.2"
    },
    "reconstructed": false
  }
}
```

### **UI Display Mapping**

**Reports**: Triple channel line format: `Quake X.X · val ±Y.Y · bal ±Z.Z · [verdict] (SFD ±A.A; S+ B.B/S− C.C)`

**CSV Export**: Stable column names preserve data integrity:
- `mag_v1_0`, `val_v1_0`, `vol` (seismograph)
- `bal_val_v1_1` (Balance Channel)  
- `sfd_v1_2`, `splus_v1_2`, `sminus_v1_2` (SFD components)
- `calibration_boundary`, `reconstructed`, `engine_versions`

**Mobile Cards**: Condensed triple channel summary with verdict interpretation

**JSON Appendix**: Nested object structure maintains version tracking and backward compatibility with flat legacy keys

## **Development**

### **Prerequisites**

*   [Node.js](https://nodejs.org/) and npm
*   A [Netlify](https://www.netlify.com/) account for deployment
*   A RapidAPI account to get an Astrologer API key

### **Setup**

1.  Clone the repository.
2.  Install dependencies:
    ```bash
    npm install
    ```
3.  Create a `.env` file in the root directory and add your RapidAPI key:
    ```
    VITE_ASTROLOGER_API_KEY=your_rapidapi_key_here
    ```
    *Note: This key is used by the Netlify function during local development and needs to be set in the Netlify UI for production.*

### **Running Locally**

Use the Netlify CLI to run the site with the serverless function:

```bash
npm run dev
```

This command, defined in `package.json`, starts a local development server and watches for changes.

### **Building for Production**

To build the minified CSS for production, run:

```bash
npm run build:css
```

This script is automatically run by Netlify during the deployment process.

## **(Experimental) Health Auto Export Comparative Integration**

Math Brain can optionally ingest an Apple Health dataset exported via the iOS **Health Auto Export** app and correlate daily physiological / mood metrics with the Woven Map Seismograph (magnitude, valence, volatility, hooks). This powers comparative markdown reports and downstream Uncanny (falsifiability) scoring.

### Recommended Export (Best Case)
Use the Health Auto Export app:

1. Quick Export tab
2. Aggregation Interval: `days`
3. Aggregate Data: ON
4. Include metrics:
  * HRV (Heart Rate Variability)
  * Resting Heart Rate
  * Sleep Sessions
  * (Optional) State Of Mind / Mood (or supply the separate CSV – both work)

If you export raw (Aggregate OFF) the parser will still daily‑aggregate; the file is just larger.

### What The Parser Auto‑Detects (Schema Flexible)
Case‑insensitive, alias matching — no manual toggles needed:

| Concept | Accepted Keys / Heuristics |
|---------|----------------------------|
| HRV | `heartRateVariability`, contains `variability`, units `ms` |
| Resting HR | `restingHeartRate`, contains `rest` + `heart` |
| Heart rate | `heart_rate` (generic streams) |
| Walking HR avg | contains `walking` + `heart` + `average` |
| Active energy | `active_energy`, `active kilocalories`, `active calories` |
| Sleep temp | `wrist`/`skin` temperature during sleep |
| Walking distance | contains `walking`/`running` + `distance` |
| Gait metrics | `walking_asymmetry`, `double_support` |
| Exercise / Stand / Mindful minutes | `exercise_time`, `stand_time`, `mindful_minutes` |
| Sleep | `sleepSessions`, `sleep`, `sleepData` (start/end aggregated → hours on wake day) |
| Mood Valence | `stateOfMind` entries averaged per calendar day + `mood_label_count` |
| Date | Any ISO timestamp (timezone localized to America/Chicago unless specified) |

Unused streams (for now) are ignored: workouts, cycle tracking, ECG, heart notifications, symptoms. They can be included safely.

### Normalization & Rules
* Same‑day alignment: Health dates are bucketed in America/Chicago; symbolic bars are date‑local too.
* Per‑window min–max (supplementals): Each supplemental overlay is normalized within the comparison window; flat series become N/A.
* Missing data ≠ zero: Missing days are excluded from that channel; they don’t drag similarity.
* Units unchanged: bpm/kcal/minutes/° are not converted; normalization is explicit for supplemental comparisons.
* Tiny windows (≤3 days): Shuffle p‑value is suppressed with a “sample too small” note.

### Output (When Comparative Mode Implemented)
Generates a markdown report containing:

* Range header and timezone
* Daily comparative table: physiological metrics + symbolic metrics + hooks
* Overlay lines (core): Valence ↔ Mood, Magnitude ↔ intensity proxy, Volatility ↔ swings/HRV
* Supplemental overlays (labeled “supplemental”): Magnitude ↔ Resting HR, Magnitude ↔ Active energy, Volatility ↔ Wrist temp Δ
* Optional “Uncanny Window Audit” (rolling correlation windows; six‑factor scoring)

### Privacy & Handling
* Health JSON stays in the local browser session (no server round‑trip) unless you manually export a combined report.
* No third‑party analytics or storage.
* You control deletion (refresh / clear state).

### Philosophy Alignment
Mirror, not mandate: outputs are reflective pattern summaries, **not** medical advice or deterministic claims. When something does not resonate it is treated as Outside Symbolic Range (OSR) and excluded from narrative synthesis.

### Troubleshooting
| Issue | Likely Cause | Resolution |
|-------|--------------|-----------|
| Missing HRV column | Metric not selected in export | Re‑export with HRV enabled (Quick Export → Select Health Metrics) |
| All sleep values 0 | Sessions exported raw with unexpected keys | Ensure `sleepSessions` present or enable aggregation |
| Time shift (date off by one) | Timezone difference / UTC midnight crossover | Confirm device timezone & keep Central alignment |
| Mood not aggregated | Only momentary emotions exported | Enable daily mood or accept sparser alignment |

### Roadmap (Planned Enhancements)
* Inline canvas → PNG chart embedding
* Rolling Pearson correlation + rarity scoring
* Adjustable sync/break thresholds & window length
* Additional metric channels (HRV SDNN vs RMSSD detection, HRV trend slope, sleep efficiency)

> If a new key appears in your export that is not recognized, the parser can be extended with a single alias entry—no architectural change required.

### Balance Meter Correlation Workflow
1. Generate a Balance Meter report for Person A and download the JSON (includes `seismograph_by_date`).
2. In “Balance Meter Correlation,” upload:
  - The Balance Meter JSON (or legacy `map` shape), and
  - Your Health Auto Export JSON.
3. Generate the comparative markdown. The core trio and p‑value are reported, with supplemental overlays added when metrics are present.
4. For small windows (≤3 days), the shuffle test is suppressed and annotated.

---

## **External API: Astrologer API**

This project relies on the Astrologer API to perform all astrological calculations.

### **Authentication**

All requests to the Astrologer API must include the following headers:

* X-RapidAPI-Key: Your personal API key.  
* X-RapidAPI-Host: astrologer.p.rapidapi.com

The serverless function is responsible for adding these headers to the outgoing request. The API key is stored as an environment variable in Netlify.

### **Primary Endpoint Used**

The application primarily interacts with the natal-aspects-data endpoint to get the core chart and aspect information for each person.

* **Method:** POST  
* **URL:** https://astrologer.p.rapidapi.com/api/v4/natal-aspects-data

#### **Request Body Structure**

The API expects a JSON object containing a subject key. The subject object must include the following fields:

{  
  "subject": {  
    "year": 1973,  
    "month": 7,  
    "day": 24,  
    "hour": 14,  
    "minute": 30,  
    "latitude": 40.0167,  
    "longitude": \-75.3167,  
    "timezone": "America/New\_York",  
    "city": "Bryn Mawr",  
    "nation": "US",  
    "name": "DH Cross",  
    "zodiac\_type": "Tropic"  
  }
}

> **Note**: The `nation` field must be a 2-letter country code following the ISO 3166-1 alpha-2 standard (e.g., `US`).

#### **Example JavaScript fetch Request**

This is how the front-end calls the Netlify function, which then calls the Astrologer API.

const subjectData \= {  
    year: 1973,  
    month: 7,  
    day: 24,  
    hour: 14,
    minute: 30,
    latitude: 40.0167,
    longitude: \-75.3167,
    timezone: "America/New\_York",  
    city: "Bryn Mawr",  
    nation: "US",  
    name: "DH Cross",  
    zodiac\_type": "Tropic"  
};

const getChartDataFromApi = async (subject) => {
    const response = await fetch('/api/astrology-mathbrain', {
        method: 'POST',
        headers: { 'Content-Type': 'application/json' },
        body: JSON.stringify({ subject: subject })
    });

    if (\!response.ok) {  
        const errorData \= await response.json();  
        throw new Error(errorData.error || 'An unknown server error occurred.');  
    }

    return response.json();  
};

// Usage:  
// const chartData \= await getChartDataFromApi(subjectData);

#### **Success Response Structure**

A successful response from the API is a JSON object containing the status, the full data object for the subject, and a list of astrological aspects.

{  
  "status": "success",  
  "data": {  
    "subject": {  
      // ... extensive astrological data for the subject  
    }  
  },  
  "aspects": \[  
    {  
      "p1\_name": "Sun",  
      "p2\_name": "Moon",  
      "aspect": "trine",  
      "orbit": 2.5  
      // ... other aspect properties  
    }  
  \]  
}

## **Setup and Deployment**

This project is deployed on Netlify and linked to a GitHub repository.

### **Environment Variables**

To run this project, you must set the following environment variable in the Netlify site settings (Site settings \> Build & deploy \> Environment):

* **Key:** RAPIDAPI\_KEY  
* **Value:** Your secret key from RapidAPI for the Astrologer API.

Additionally, for authentication:

* AUTH0_DOMAIN – your Auth0 tenant domain (e.g., dev-xxxx.us.auth0.com)
* AUTH0_CLIENT_ID – your SPA Application Client ID
* AUTH0_AUDIENCE – your API audience (defaults to https://<domain>/api/v2/ if unset)

The SPA loads these public values at runtime from `/.netlify/functions/auth-config`, allowing tenant switches without code edits.

### **Local Development Instructions**

To run this project locally using Netlify CLI:

1. Install [Node.js](https://nodejs.org/) (recommended version: 18.x or higher).
2. Install Netlify CLI (if not already installed):
   ```
   npm install -g netlify-cli
   ```
3. Create a `.env` file in the root of the project (optional) or set the environment variable in your shell:
   ```
   RAPIDAPI_KEY=your_rapidapi_key_here
   ```
4. Start the local dev server:
   ```
   netlify dev
   ```

This will proxy requests to your serverless function and allow full front-end + back-end testing in development mode.

### **File Structure**

* index.html: The main application file containing the UI and front-end JavaScript.  
* netlify/functions/astrology.js: The serverless function that securely calls the RapidAPI endpoint.  
* netlify.toml: The Netlify configuration file that specifies the functions directory.

### **Troubleshooting**

- **Relational drop-down hidden**: The relationship options only appear when both Person A and Person B fields are fully populated. Ensure each date is in `MM-DD-YYYY` format and each time is `HH:MM`. Invalid or missing data will keep the drop-down collapsed.
- **External API error**: This message indicates the serverless function could not reach the Astrologer API. Double‑check that the `RAPIDAPI_KEY` environment variable is defined in your Netlify site settings or a local `.env` file (copy `.env.example` to `.env`). After updating the variable, restart `netlify dev` (or redeploy) so the new environment is loaded.

- **Auth: 401/403 “You don't have permissions to access the resource”**: Your SPA token likely lacks the API audience. Set `AUTH0_AUDIENCE` (your custom API identifier) in Netlify env, add it to your Application’s Allowed Web Origins/Callbacks, and enable that API in the Application (Auth0 Dashboard → Applications → Your App → APIs → Authorized). Then hard refresh and login again.
## Raven Calder Synastry Glossary (for Poetic Brain Compatibility)

| Term | Definition |
| --- | --- |
| Bidirectional Aspect | Each synastry aspect must be rendered from both A→B and B→A perspectives. Required for narrative reflection generation. |
| Echo Loop | A dyadic repeating cycle formed by one or more synastry aspects under 3° orb, creating a self-reinforcing emotional or behavioral dynamic. |
| REF (Relational Echo Field) | A macro structure triggered when two or more Echo Loops converge around a shared theme. Flagged as REF-[PolarityCode] (e.g. REF-F21). |
| Polarity Code | A unique identifier linked to a specific dynamic type (e.g. F21 = "Frictional Attraction & Wound Trigger"). These come from the internal Symbolic Spectrum Table (SST). |
| Orb | The difference in degrees between the two planetary positions in an aspect. For majors: ±3°; for minors: ±1°. Exact math matters. |
| Geometry-First Diagnostic Rule | A Raven Calder system rule: all interpretations derive from exact planetary angle math, not archetype or psychological projection. |
| Angle | The precise degree of angular separation between two planetary bodies. Required for Raven’s FIELD → MAP → VOICE processing. |
| FIELD | The raw astrological data layer: charts, transits, aspects, orbs, houses. |
| MAP | The interpreted structural pattern of dynamics, such as Echo Loops, house overlays, or activated geometry. |
| VOICE | The narrative synthesis layer that generates journal-style outputs, symbolic interpretation, or mirrored dialogue. |
| synastry_id_hash | Optional: a unique identifier per synastry aspect or pair, used for tracing and cross-referencing in logs or modular journal building. |
| Daily Overlay Tracking | Optional timestamping of synastry aspects that are exact or activated on specific dates (e.g. in a Five-Day Synastry Field report). |
| Tier-2 OSR Bridge | A symbolic overlay logic system that connects dynamic field movement (transits) to static relationship geometry. Used in daily or week-range diagnostic field mapping. |

## **GitHub Copilot Integration**

This repository includes comprehensive GitHub Copilot instructions to ensure smooth AI-assisted development:

- **[.github/copilot-instructions.md](.github/copilot-instructions.md)** - Complete guide for AI assistants working on this repository
- **`npm run verify-copilot`** - Automated verification of Copilot setup and configuration
- **Integrated Documentation** - All existing guides (MAINTENANCE_GUIDE.md, "Lessons Learned for Developer.md", etc.) are referenced in the Copilot instructions

For AI assistants: Always review the Copilot instructions before making changes to ensure adherence to established workflows, testing protocols, and documentation standards.

## **License**

This project is licensed under the [MIT License](LICENSE.txt).

# GitHub Copilot Instructions for WovenWebApp

## Project Overview

WovenWebApp is a web-based astrological chart analysis application that generates detailed reports for individuals and relationships. It consists of a static HTML/JavaScript frontend with Tailwind CSS and a Netlify serverless function backend that interfaces with the RapidAPI Astrologer API.

### Core Architecture
- **Frontend**: Plain HTML, JavaScript, Tailwind CSS
- **Backend**: Single Netlify serverless function (`astrology-mathbrain.js`)
- **External API**: [Astrologer API on RapidAPI](https://rapidapi.com/tg4-solutions-tg4-solutions-default/api/astrologer)
- **Deployment**: Netlify with environment variables for API keys

## Essential Documentation

Before making any changes, **always** review these key documents:

1. **[README.md](../README.md)** - Setup instructions, API integration details, troubleshooting
2. **[MAINTENANCE_GUIDE.md](../MAINTENANCE_GUIDE.md)** - Best practices, error handling, file organization
3. **[CHANGELOG.md](../CHANGELOG.md)** - Complete change history with AI assistant collaboration notes
4. **[Lessons Learned for Developer.md](../Lessons%20Learned%20for%20Developer.md)** - Critical insights about AI assistant context and IDE integration
5. **[copilot_fix_recovery.md](../copilot_fix_recovery.md)** - **Emergency recovery when AI assistants cause problems**
6. **[MATH_BRAIN_COMPLIANCE.md](../MATH_BRAIN_COMPLIANCE.md)** - Technical compliance requirements
7. **[API_INTEGRATION_GUIDE.md](../API_INTEGRATION_GUIDE.md)** - API integration specifications

## Development Workflow Guidelines

### 1. Environment Setup
```bash
# Always check environment first
npm run check-env

# For local development
npm run dev

# For production CSS build
npm run build:css
```

### 2. Code Changes Protocol

**Before Making Changes:**
- Review the CHANGELOG.md for recent updates and known issues
- Check MAINTENANCE_GUIDE.md for relevant best practices
- Verify API key configuration in .env.example
- Run `netlify dev` to test the current state

**When Making Changes:**
- Make minimal, surgical modifications
- Test changes locally with `netlify dev`
- Update relevant documentation if the change affects setup or usage
- Follow the existing code patterns and styling

### 3. Commit Message Standards

Use descriptive commit messages following the existing pattern in CHANGELOG.md:

```
[YYYY-MM-DD] TYPE: Brief description

Types: FIX, FEATURE, BREAK, CHANGE, UPDATE, CRITICAL FIX
```

Examples:
- `[2025-01-21] FIX: Resolve API validation error for invalid coordinates`
- `[2025-01-21] FEATURE: Add composite transit support`
- `[2025-01-21] UPDATE: Enhance error messages for better debugging`

### 4. Testing & Verification

**Required Testing Steps:**
1. **Local Function Testing**: Use `netlify dev` to test serverless functions
2. **API Integration**: Verify all API endpoints work with test data
3. **Error Handling**: Test with invalid inputs to verify error messages
4. **Environment Variables**: Ensure both development and production configs work
5. **CSS Build**: Run `npm run build:css` and verify styling

**Test Data Sources:**
- Use existing test files: `test-improvements.js`, `test-coords.js`
- Reference `FORM_DATA_EXAMPLE.md` for valid input formats
- Check `debug-api.html` and `debug-test.html` for debugging tools

### 5. Error Handling Best Practices

**From MAINTENANCE_GUIDE.md:**
- Always use environment variables for secrets (never commit API keys)
- Provide clear, user-friendly error messages
- Log detailed error information for debugging
- Validate all input data before API calls
- Handle network failures gracefully

**Common Issues & Solutions:**
- **"Server misconfiguration"**: Check RAPIDAPI_KEY environment variable
- **"Port already in use"**: Stop existing netlify dev processes
- **API errors**: Verify API key and request format
- **Styling issues**: Run `npm run build:css`

## AI Assistant Context Management

**Critical Insight from "Lessons Learned for Developer.md":**

Different AI assistant interfaces have different context views:
- **IDE Copilot**: Has live file system access, can be refreshed
- **Web Copilot**: Limited to uploaded/attached files, requires manual context updates

**Best Practices:**
- If an AI reports missing files that exist, it's a context sync issue
- Use VS Code for full-context AI assistance when possible
- Re-upload files to web interfaces after local changes
- Provide clear file paths when referencing code

## File Organization & Key Locations

### Core Application Files
- `index.html` - Main application UI and frontend logic
- `netlify/functions/astrology-mathbrain.js` - Serverless function
- `src/input.css` - Tailwind CSS source
- `dist/output.css` - Built CSS (auto-generated)

### Configuration Files
- `.env.example` - Environment variable template
- `netlify.toml` - Netlify configuration
- `package.json` - Dependencies and scripts
- `tailwind.config.js` - Tailwind CSS configuration

### Documentation (Always Keep Updated)
- `README.md` - Primary documentation
- `MAINTENANCE_GUIDE.md` - Best practices guide
- `CHANGELOG.md` - Change history
- All other `.md` files contain important context

## Branch Protection & Merge Guidelines

### Agent Permissions
- AI agents should work on feature branches
- Main branch requires human review before merging
- Assign Jules or repository owner for final verification
- Use clear branch names: `feature/description` or `fix/issue-number`

### Conflict Resolution
1. **Manual Review Required**: For conflicts in core files (`index.html`, `astrology-mathbrain.js`)
2. **Documentation Conflicts**: Merge both perspectives with clear attribution
3. **Configuration Conflicts**: Always defer to production-tested configurations
4. **Use Established Patterns**: Follow existing code style and error handling patterns

### Merge Checklist
- [ ] All tests pass locally (`netlify dev` works)
- [ ] No API keys or secrets committed
- [ ] CHANGELOG.md updated with changes
- [ ] Documentation updated if needed
- [ ] CSS built for production if styles changed (`npm run build:css`)
- [ ] Human reviewer assigned

## Continuous Improvement

### Documentation Updates
- Update this file when development patterns change
- Add new lessons to "Lessons Learned for Developer.md"
- Keep MAINTENANCE_GUIDE.md current with new best practices
- Document any new edge cases or solutions

### Code Quality Standards
- Follow existing error handling patterns
- Use descriptive variable names matching current codebase
- Maintain consistency with established file organization
- Preserve the FIELD → MAP → VOICE architectural principles

## Emergency Contacts & Escalation

**For Critical Issues:**
- Repository Owner: Jules (DHCross)
- Production Deployment: Netlify dashboard
- API Issues: Check RapidAPI status and key validity
- Build Issues: Verify Node.js version and dependencies

**Escalation Triggers:**
- Breaking changes to main functionality
- API integration failures
- Security concerns (exposed keys, etc.)
- Major architectural changes

---

## Quick Reference Commands

```bash
# Environment check
npm run check-env

# Local development
npm run dev

# CSS production build
npm run build:css

# Test environment variables
echo $RAPIDAPI_KEY

# Kill stuck processes (if port in use)
pkill -f netlify
```

**Remember**: Always review existing documentation before making changes, test thoroughly with `netlify dev`, and maintain the high documentation standards established in this repository.
### Migration note (2025‑09‑05)

As of 2025‑09‑05 the Seismograph runs inside WM‑Chart‑1.2; prior external “logs” do not exist. Any earlier dates are reconstructed, not historical.

### Appendix shape migration (WM‑Chart‑1.2)
- Payload adopts nested channels per day: 
  - `seismograph: { magnitude, valence, version: 'v1.0' }`
  - optional `balance: { magnitude, valence, version: 'v1.1' }`
  - optional `sfd: { sfd, sPlus, sMinus, version: 'v1.2' }`
- Provenance is explicit in every entry: `meta.calibration_boundary`, `meta.engine_versions`, `meta.reconstructed`.
- Flat keys (e.g., `balance`, `sfd`, `splus`, `sminus`) are deprecated; a short bridge remains via UI normalizer, but consumers should prefer nested.
- CSV export column map (when present): `mag_v1_0, val_v1_0, bal_val_v1_1, sfd_v1_2, splus_v1_2, sminus_v1_2, calibration_boundary, reconstructed, engine_versions`.<|MERGE_RESOLUTION|>--- conflicted
+++ resolved
@@ -6,7 +6,7 @@
 
 ### **Safe Lexicon System**
 - **Neutral Magnitude Ladder**: Latent, Murmur, Pulse, Stirring, Convergence, Threshold (strictly intensity-only, no negative bias)
-<<<<<<< HEAD
+
 - **🌑🌞 Valence Mapping (−5 … +5)**
 
   | Level | Anchor | Flavor Patterns |
@@ -24,9 +24,9 @@
   | +5 | **Liberation** | 🦋🌈🔥 — peak openness; breakthroughs / big‑sky view |
 
   *Emoji selection: 1–2 glyphs if Magnitude ≤ 2, up to 3 if ≥ 3. Never mix negative and positive emojis in one line; 🌀 is reserved for Volatility alone.*
-=======
+
 - **Rich Valence Terms**: Collapse, Grind, Friction, Contraction, Drag, Neutral, Lift, Flow, Harmony, Expansion, Liberation
->>>>>>> 9221f03e
+
 - **Emoji Valence Display**: 🌑 Negative (🌪⚔🌊🌫🌋🕰🧩⬇️) and 🌞 Positive (🌱✨💎🔥🦋🧘🌊🌈) visual indicators
 - **Schema v1.2**: Machine-readable JSON includes both numeric and term values
 
