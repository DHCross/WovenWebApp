--- conflicted
+++ resolved
@@ -95,13 +95,6 @@
     'PST': 'America/Los_Angeles',
     'PDT': 'America/Los_Angeles',
   };
-<<<<<<< HEAD
-  const mapped = map[t] || t;
-  try {
-    return new Intl.DateTimeFormat('en-US', { timeZone: mapped }).resolvedOptions().timeZone;
-  } catch {
-    return mapped;
-=======
 
   // If the input matches a key in the map, return the corresponding IANA timezone.
   if (timezoneMap[t]) {
@@ -115,7 +108,6 @@
   } catch {
     // If it's not a valid format, return UTC as a default.
     return 'UTC';
->>>>>>> 759bc810
   }
 }
 
@@ -132,8 +124,6 @@
   return token;
 }
 
-<<<<<<< HEAD
-=======
 function verdictFromSfd(value) {
   const num = Number(value);
   if (!Number.isFinite(num)) return null;
@@ -142,7 +132,6 @@
   return 'stabilizers mixed';
 }
 
->>>>>>> 759bc810
 function evaluateMirrorReadiness(result) {
   if (!result || typeof result !== 'object') return false;
   const wm = result.woven_map;
@@ -2245,10 +2234,7 @@
 
     // Apply relocation modes
     let relocationCoords = null;
-<<<<<<< HEAD
-=======
     let relocationApplied = false;
->>>>>>> 759bc810
     let relocationLabel = translocationBlock?.current_location || (aLocal?.label ?? null);
 
     if (relocationMode === 'Midpoint' && transitB) {
@@ -2268,18 +2254,11 @@
         transitA = { ...transitA, latitude: mid.latitude, longitude: mid.longitude, timezone: tz };
         transitB = transitB ? { ...transitB, latitude: mid.latitude, longitude: mid.longitude, timezone: tz } : transitB;
         relocationCoords = { lat: mid.latitude, lon: mid.longitude, tz };
-<<<<<<< HEAD
-=======
         relocationApplied = true;
->>>>>>> 759bc810
       } catch {
         return { statusCode: 422, body: JSON.stringify({ code:'HOUSES_UNSTABLE', error:'Midpoint timezone lookup failed; try custom location', errorId: generateErrorId() }) };
       }
     } else if (relocationMode === 'A_local') {
-<<<<<<< HEAD
-      // Render as-if at A's local venue (and mirror onto B if present)
-=======
->>>>>>> 759bc810
       const loc = (() => {
         if (translocationBlock?.coords && typeof translocationBlock.coords.latitude === 'number' && typeof translocationBlock.coords.longitude === 'number') {
           return { lat: Number(translocationBlock.coords.latitude), lon: Number(translocationBlock.coords.longitude), tz: translocationBlock.tz };
@@ -2293,30 +2272,6 @@
           }
           if (typeof aLocal.latitude === 'number' && typeof aLocal.longitude === 'number') {
             return { lat: Number(aLocal.latitude), lon: Number(aLocal.longitude), tz: aLocal.timezone || aLocal.tz };
-<<<<<<< HEAD
-          }
-        }
-        if (body.custom_location && typeof body.custom_location.latitude === 'number' && typeof body.custom_location.longitude === 'number') {
-          return { lat: Number(body.custom_location.latitude), lon: Number(body.custom_location.longitude), tz: body.custom_location.timezone };
-        }
-        return null;
-      })();
-
-      if (loc && Number.isFinite(loc.lat) && Number.isFinite(loc.lon)) {
-        try {
-          const tzRaw = loc.tz || translocationBlock?.tz;
-          const tz = tzRaw ? normalizeTimezone(tzRaw) : require('tz-lookup')(loc.lat, loc.lon);
-          transitA = { ...transitA, latitude: loc.lat, longitude: loc.lon, timezone: tz };
-          if (transitB) transitB = { ...transitB, latitude: loc.lat, longitude: loc.lon, timezone: tz };
-          relocationCoords = { lat: loc.lat, lon: loc.lon, tz };
-          if (!relocationLabel) {
-            if (translocationBlock?.current_location) relocationLabel = translocationBlock.current_location;
-            else if (aLocal?.city && aLocal?.nation) relocationLabel = `${aLocal.city}, ${aLocal.nation}`;
-          }
-        } catch {
-          return { statusCode: 400, body: JSON.stringify({ code:'TZ_LOOKUP_FAIL', error:'Could not resolve A_local timezone', errorId: generateErrorId() }) };
-        }
-=======
           }
         }
         if (body.custom_location && typeof body.custom_location.latitude === 'number' && typeof body.custom_location.longitude === 'number') {
@@ -2339,7 +2294,6 @@
         } catch {
           return { statusCode: 400, body: JSON.stringify({ code:'TZ_LOOKUP_FAIL', error:'Could not resolve A_local timezone', errorId: generateErrorId() }) };
         }
->>>>>>> 759bc810
       } else if (aLocal?.city && aLocal?.nation) {
         transitA = { ...transitA, city: aLocal.city, nation: aLocal.nation };
         if (transitB) transitB = { ...transitB, city: aLocal.city, nation: aLocal.nation };
@@ -2362,10 +2316,7 @@
         transitA = { ...transitA, latitude: c.latitude, longitude: c.longitude, timezone: tz };
         if (transitB) transitB = { ...transitB, latitude: c.latitude, longitude: c.longitude, timezone: tz };
         relocationCoords = { lat: c.latitude, lon: c.longitude, tz };
-<<<<<<< HEAD
-=======
         relocationApplied = true;
->>>>>>> 759bc810
         if (!relocationLabel) relocationLabel = c.label || null;
       } catch {
         return { statusCode: 400, body: JSON.stringify({ code:'TZ_LOOKUP_FAIL', error:'Could not resolve custom timezone', errorId: generateErrorId() }) };
@@ -2423,15 +2374,11 @@
         math_brain_version: MATH_BRAIN_VERSION,
         ephemeris_source: EPHEMERIS_SOURCE,
         build_ts: new Date().toISOString(),
-<<<<<<< HEAD
-        timezone: normalizeTimezone(transitA?.timezone || personA.timezone || 'UTC'),
-=======
         timezone: effectiveTimezone,
         tz_authority: tzAuthority,
         relocation_applied: relocationApplied,
         tz_conflict: false,
         geometry_ready: true,
->>>>>>> 759bc810
         calibration_boundary: CALIBRATION_BOUNDARY,
         engine_versions: {
           seismograph: SEISMOGRAPH_VERSION,
@@ -2485,26 +2432,17 @@
         })();
         const currentLocation = tl?.current_location || relocationLabel || (aLocal?.city && aLocal?.nation ? `${aLocal.city}, ${aLocal.nation}` : undefined);
         const houseSystem = tl?.house_system || 'Placidus';
-<<<<<<< HEAD
-=======
         const normalizedTz = normalizeTimezone(tzSource);
->>>>>>> 759bc810
         const ctx = {
           applies: ctxApplies,
           method: ctxMethod,
           house_system: houseSystem,
-<<<<<<< HEAD
-          tz: normalizeTimezone(tzSource)
-=======
           tz: normalizedTz,
           requested_tz: normalizedTz
->>>>>>> 759bc810
         };
         if (currentLocation) ctx.current_location = currentLocation;
         if (coordsBlock) ctx.coords = coordsBlock;
         result.context.translocation = ctx;
-<<<<<<< HEAD
-=======
       }
     } catch { /* ignore */ }
 
@@ -2524,7 +2462,6 @@
             conflictReason = null;
           }
         }
->>>>>>> 759bc810
       }
       result.provenance.tz_conflict = tzConflict;
       result.provenance.geometry_ready = !tzConflict;
@@ -3150,11 +3087,8 @@
           lon: Number(relocationCoords.lon),
           tz
         };
-<<<<<<< HEAD
-=======
       } else if (!relocationApplied) {
         delete result.provenance.relocation_coords;
->>>>>>> 759bc810
       } else if (relocationMode === 'A_local' && aLocal?.city && aLocal?.nation) {
         result.provenance.relocation_coords = {
           city: aLocal.city,
