--- conflicted
+++ resolved
@@ -4038,14 +4038,14 @@
       logger.warn('Woven Map composer failed:', e.message);
     }
 
-<<<<<<< HEAD
+
     result.backstage = result.backstage || {};
     result.backstage.labels = backstageLabels;
 
     const readiness = evaluateMirrorReadiness(result);
     result.mirror_ready = readiness.ready;
     result.mirror_ready_reason = readiness.reasons.join('; ');
-=======
+
     if (result.mirror_ready) {
       if (!evaluateMirrorReadiness(result)) {
         result.mirror_ready = false;
@@ -4059,7 +4059,7 @@
         }
       }
     }
->>>>>>> d754526b
+
 
     const uniqueFootnotes = Array.from(new Set(footnotes));
     if (uniqueFootnotes.length) result.footnotes = uniqueFootnotes;
