"use client";

import { useCallback, useEffect, useMemo, useRef, useState } from "react";
import { parseCoordinates, formatDecimal } from "../../src/coords";
// AuthProvider removed - auth handled globally by HomeHero component
import { needsLocation, isTimeUnknown } from "../../lib/relocation";
import { sanitizeReportForPDF, sanitizeForPDF } from "../../src/pdf-sanitizer";
import { ContractLinter } from "../../src/contract-linter";
import { renderShareableMirror } from "../../lib/raven/render";
import { ReportHeader, Weather, Blueprint } from "../../lib/ui-types";

export const dynamic = "force-dynamic";

type LayerVisibility = {
  balance: boolean;
  geometries: boolean;
  diagnostics: boolean;
};

const DEFAULT_LAYER_VISIBILITY: LayerVisibility = Object.freeze({
  balance: false,
  geometries: false,
  diagnostics: false,
});

type Subject = {
  name: string;
  year: number | string;
  month: number | string;
  day: number | string;
  hour: number | string;
  minute: number | string;
  city: string;
  state: string;
  latitude: number | string;
  longitude: number | string;
  timezone: string;
  zodiac_type: "Tropic" | "Sidereal" | string;
};

type ApiResult = Record<string, any> | null;

type ReportMode =
  | 'NATAL_ONLY'
  | 'NATAL_TRANSITS'
  | 'SYNASTRY'
  | 'SYNASTRY_TRANSITS'
  | 'COMPOSITE'
  | 'COMPOSITE_TRANSITS';

const RELATIONAL_MODES: ReportMode[] = [
  'SYNASTRY',
  'SYNASTRY_TRANSITS',
  'COMPOSITE',
  'COMPOSITE_TRANSITS',
];

const TRANSIT_MODES = new Set<ReportMode>([
  'NATAL_TRANSITS',
  'SYNASTRY_TRANSITS',
  'COMPOSITE_TRANSITS',
]);

const toTransitMode = (mode: ReportMode): ReportMode => {
  switch (mode) {
    case 'NATAL_ONLY':
      return 'NATAL_TRANSITS';
    case 'SYNASTRY':
      return 'SYNASTRY_TRANSITS';
    case 'COMPOSITE':
      return 'COMPOSITE_TRANSITS';
    default:
      return mode;
  }
};

const toNatalMode = (mode: ReportMode): ReportMode => {
  switch (mode) {
    case 'NATAL_TRANSITS':
      return 'NATAL_ONLY';
    case 'SYNASTRY_TRANSITS':
      return 'SYNASTRY';
    case 'COMPOSITE_TRANSITS':
      return 'COMPOSITE';
    default:
      return mode;
  }
};

// Helper functions to extract UI/UX Contract types from existing data
function extractReportHeader(
  mode: ReportMode,
  startDate: string,
  endDate: string,
  step: string,
  relocationStatus: any,
<<<<<<< HEAD
  relocLabel?: string | null
=======
  relocationLabel?: string
>>>>>>> e1a1ec13
): ReportHeader {
  const normalizedMode = (() => {
    switch (mode) {
      case 'NATAL_ONLY': return 'NATAL';
      case 'NATAL_TRANSITS': return 'TRANSITS';
      case 'SYNASTRY': return 'SYNASTRY';
      case 'SYNASTRY_TRANSITS': return 'SYNASTRY_TRANSITS';
      case 'COMPOSITE': return 'SYNASTRY'; // Treat composite as synastry for UI purposes
      case 'COMPOSITE_TRANSITS': return 'SYNASTRY_TRANSITS';
      default: return 'NATAL';
    }
  })() as ReportHeader['mode'];

  return {
    mode: normalizedMode,
    window: startDate && endDate ? {
      start: startDate,
      end: endDate,
      step: step as "daily" | "hourly" | "none"
    } : undefined,
    relocated: {
      active: relocationStatus.effectiveMode !== 'NONE',
      label:
        relocationStatus.effectiveMode !== 'NONE'
          ? (relocationLabel?.trim() ? relocationLabel.trim() : undefined)
          : undefined
    }
  };
}

function extractWeather(startDate: string, endDate: string, result: any): Weather {
  // hasWindow computed once: valid start+end+step
  const hasWindow = !!(
    startDate &&
    endDate &&
    startDate.trim() &&
    endDate.trim() &&
    startDate.match(/^\d{4}-\d{2}-\d{2}$/) &&
    endDate.match(/^\d{4}-\d{2}-\d{2}$/)
  );

  // Extract balance meter data if available
  let balanceMeter: Weather['balanceMeter'] | undefined;
  const summary = result?.person_a?.derived?.seismograph_summary;
  if (summary) {
    const mag = Number(summary.magnitude ?? 0);
    const val = Number(summary.valence_bounded ?? summary.valence ?? 0);
    const vol = Number(summary.volatility ?? 0);

    balanceMeter = {
      magnitude: mag >= 3 ? 'High' : mag >= 1.5 ? 'Moderate' : 'Low',
      valence: val > 0.5 ? 'Harmonious' : val < -0.5 ? 'Tense' : 'Complex',
      volatility: vol >= 3 ? 'Unstable' : vol >= 1 ? 'Variable' : 'Stable'
    };
  }

  // Extract tier-1 hooks with plain language explanations (no bare counts)
  const tier1Hooks: Weather['tier1Hooks'] = [];
  const hooks = result?.person_a?.derived?.woven_map?.hook_stack?.hooks || [];

  hooks.filter((hook: any) => (hook.orb || 0) <= 1.0).slice(0, 3).forEach((hook: any) => {
    const planetA = hook.planet_a || hook.p1_name || '';
    const planetB = hook.planet_b || hook.p2_name || '';
    const aspect = hook.aspect || hook.type || '';
    const houseNum = String(hook.house || 1).padStart(2, '0');

    tier1Hooks.push({
      label: `${planetA} ↔ ${planetB}`,
      why: generatePlainLanguageExplanation(planetA, planetB, aspect),
      houseTag: `A:${houseNum}`
    });
  });

  return {
    hasWindow,
    balanceMeter,
    tier1Hooks
  };
}

function extractBlueprint(result: any): Blueprint {
  // Extract thesis - must be non-empty per contract
  const voice = result?.person_a?.derived?.woven_map?.voice;
  const tier1Count = result?.person_a?.derived?.woven_map?.hook_stack?.tier_1_orbs || 0;

  let thesis = voice || '';
  if (!thesis) {
    // Friendly, plain fallback language for all users
    thesis = tier1Count > 0
      ? `You have ${tier1Count} standout patterns in your chart. These shape how you connect, grow, and make choices every day.`
      : `Your chart is steady and balanced, offering gentle support and clear direction for your life.`;
  }

  return { thesis };
}

function generatePlainLanguageExplanation(planetA: string, planetB: string, aspect: string): string {
  // Simple explanations that newcomers can understand
  const explanations: Record<string, string> = {
    'Sun opposition Saturn': 'tests the balance between personal expression and responsibility',
    'Moon square Mars': 'creates tension between emotional needs and taking action',
    'Venus trine Jupiter': 'opens opportunities for growth, relationships, and abundance',
    'Mercury conjunction Pluto': 'intensifies communication and brings depth to thinking',
    'Mars square Jupiter': 'challenges you to balance ambition with realistic limits',
    'Sun conjunct Moon': 'aligns your identity with your emotional nature',
    'Venus square Mars': 'creates dynamic tension between attraction and assertion'
  };

  const key = `${planetA} ${aspect} ${planetB}`;
  return explanations[key] || `creates important interaction between ${planetA.toLowerCase()} and ${planetB.toLowerCase()} themes`;
}

const normalizeReportMode = (value: unknown): ReportMode => {
  if (!value && value !== 0) return 'NATAL_ONLY';
  const token = String(value).trim().toUpperCase();
  switch (token) {
    case 'NATAL_TRANSITS':
      return 'NATAL_TRANSITS';
    case 'SYNASTRY':
      return 'SYNASTRY';
    case 'SYNASTRY_TRANSITS':
      return 'SYNASTRY_TRANSITS';
    case 'COMPOSITE':
      return 'COMPOSITE';
    case 'COMPOSITE_TRANSITS':
      return 'COMPOSITE_TRANSITS';
    case 'DUAL_NATAL_TRANSITS':
      return 'SYNASTRY_TRANSITS';
    case 'DUAL_NATAL':
      return 'SYNASTRY';
    case 'NATAL_ONLY':
    default:
      return 'NATAL_ONLY';
  }
};

// Auth is handled via client-only AuthProvider to avoid hydration mismatches

function Section({ title, children, className = "" }: { title: string; children: React.ReactNode; className?: string }) {
  return (
    <section className={`rounded-lg border border-slate-700 bg-slate-800/60 p-4 ${className}`}>
      <h2 className="text-lg font-medium text-slate-100">{title}</h2>
      <div className="mt-3">{children}</div>
    </section>
  );
}

export default function MathBrainPage() {
  const showLegacyLink = process.env.NEXT_PUBLIC_ENABLE_LEGACY_LINK === 'true';
  // Auth0 restored: authentication functionality available

  const today = useMemo(() => new Date(), []);
  const fmt = useCallback((d: Date) => d.toISOString().slice(0, 10), []);

  // Default date ranges differ based on whether symbolic weather (transits) are enabled
  // - Transits default to a single-day window that users can expand as needed
  // - Natal-only defaults to a week-long planning window
  const getDefaultDates = useCallback((withTransits: boolean) => {
    const start = fmt(today);
    if (withTransits) {
      return { start, end: start };
    }
    const end = fmt(new Date(today.getTime() + 6 * 24 * 60 * 60 * 1000));
    return { start, end };
  }, [today, fmt]);

  const [personA, setPersonA] = useState<Subject>({
    name: "Dan",
    year: "1973",
    month: "07",
    day: "24",
    hour: "14",
    minute: "30",
    city: "Bryn Mawr",
    state: "PA",
    latitude: 40.0167,
    longitude: -75.3,
    timezone: "US/Eastern",
    zodiac_type: "Tropic",
  });

  // Single-field coordinates (Person A)
  const [aCoordsInput, setACoordsInput] = useState<string>("40°1'N, 75°18'W");
  const [aCoordsError, setACoordsError] = useState<string | null>(null);
  const [aCoordsValid, setACoordsValid] = useState<boolean>(true);

  const [startDate, setStartDate] = useState<string>(() => getDefaultDates(false).start);
  const [endDate, setEndDate] = useState<string>(() => getDefaultDates(false).end);
  const [mode, setMode] = useState<ReportMode>('NATAL_ONLY');
  const [step, setStep] = useState<string>("daily");
  const [loading, setLoading] = useState(false);
  const [error, setError] = useState<string | null>(null);
  const [result, setResult] = useState<ApiResult>(null);
  const [layerVisibility, setLayerVisibility] = useState<LayerVisibility>(() => {
    if (typeof window === 'undefined') {
      return { ...DEFAULT_LAYER_VISIBILITY };
    }
    try {
      const saved = window.localStorage.getItem('mb.layerVisibility');
      if (!saved) return { ...DEFAULT_LAYER_VISIBILITY };
      const parsed = JSON.parse(saved);
      return {
        balance: !!parsed?.balance,
        geometries: !!parsed?.geometries,
        diagnostics: !!parsed?.diagnostics,
      } as LayerVisibility;
    } catch {
      return { ...DEFAULT_LAYER_VISIBILITY };
    }
  });
  const [includePersonB, setIncludePersonB] = useState<boolean>(false);

  // Interactive drill-down state for Resonance Spectrum Source Geometry
  const [selectedPole, setSelectedPole] = useState<{
    date: string;
    type: 'magnitude' | 'volatility' | 'sfd' | 'valence';
    pole: 'wb' | 'abe';
    geometry: string[];
  } | null>(null);
  const [personB, setPersonB] = useState<Subject>({
    name: "",
    year: "",
    month: "",
    day: "",
    hour: "",
    minute: "",
    city: "",
    state: "",
    latitude: "",
    longitude: "",
    timezone: "",
    zodiac_type: "Tropic",
  });
  // Person B single-field coordinates
  const [bCoordsInput, setBCoordsInput] = useState<string>("");
  const [bCoordsError, setBCoordsError] = useState<string | null>(null);
  const [bCoordsValid, setBCoordsValid] = useState<boolean>(true);
  const [relationshipType, setRelationshipType] = useState<string>("PARTNER");
  const [relationshipTier, setRelationshipTier] = useState<string>("");
  const [relationshipRole, setRelationshipRole] = useState<string>("");
  const [contactState, setContactState] = useState<"ACTIVE" | "LATENT">("ACTIVE");
  const [exEstranged, setExEstranged] = useState<boolean>(false);
  const [relationshipNotes, setRelationshipNotes] = useState<string>("");

  const toggleLayerVisibility = useCallback((key: keyof LayerVisibility) => {
    setLayerVisibility((prev) => ({ ...prev, [key]: !prev[key] }));
  }, []);

  // Time policy UI state
  type TimePolicyChoice = 'planetary_only'|'whole_sign'|'sensitivity_scan'|'user_provided';
  const timeUnknown = useMemo(() => isTimeUnknown(personA as any), [personA]);
  const [timePolicy, setTimePolicy] = useState<TimePolicyChoice>(() => (isTimeUnknown(personA as any) ? 'planetary_only' : 'user_provided'));
  const timeUnknownB = useMemo(() => isTimeUnknown(personB as any), [personB]);
  const allowUnknownA = useMemo(() => timeUnknown && timePolicy !== 'user_provided', [timeUnknown, timePolicy]);
  const allowUnknownB = useMemo(() => timeUnknownB && timePolicy !== 'user_provided', [timeUnknownB, timePolicy]);
  useEffect(() => {
    if (!timeUnknown && timePolicy !== 'user_provided') {
      setTimePolicy('user_provided');
    } else if (timeUnknown && timePolicy === 'user_provided') {
      setTimePolicy('planetary_only');
    }
  }, [timeUnknown]);
  // Timezone dropdown options (US-centric + GMT/UTC) - simplified format
  const tzOptions = useMemo(() => [
    'GMT', 'UTC', 'US/Eastern', 'US/Central', 'US/Mountain', 'US/Pacific',
    'US/Alaska', 'US/Hawaii'
  ], []);
  // Legacy formatting helpers
  const onlyDigits = (s: string, maxLen: number) => s.replace(/\D+/g, '').slice(0, maxLen);
  const pad2 = (n: string | number) => {
    const s = String(n ?? '');
    if (!s) return '';
    const d = onlyDigits(s, 2);
    if (!d) return '';
    return d.length === 1 ? '0' + d : d;
  };
  const clampNum = (v: string | number, min: number, max: number) => {
    const n = Number(v);
    if (Number.isNaN(n)) return NaN;
    return Math.min(max, Math.max(min, n));
  };
  // Translocation / Relocation selection (angles/houses reference)


  type TranslocationOption =
    | 'NONE'
    | 'A_NATAL'
    | 'A_LOCAL'
    | 'B_NATAL'
    | 'B_LOCAL'
    | 'BOTH_LOCAL'
    | 'MIDPOINT';

  const normalizeTranslocationOption = (value: any): TranslocationOption => {
    const token = String(value || '').trim().toUpperCase();
    if (!token) return 'NONE';
    if (
      token === 'NONE' ||
      token === 'NATAL' ||
      token === 'A_NATAL' ||
      token === 'A-NATAL' ||
      token === 'B_NATAL' ||
      token === 'B-NATAL'
    ) {
      return 'NONE';
    }
    if (token === 'A_LOCAL' || token === 'A-LOCAL') return 'A_LOCAL';
    if (token === 'B_LOCAL' || token === 'B-LOCAL') return 'B_LOCAL';
    if (token === 'BOTH_LOCAL' || token === 'BOTH-LOCAL' || token === 'BOTH') return 'BOTH_LOCAL';
    if (token === 'MIDPOINT') return 'MIDPOINT';

    return 'NONE';
  };
  const [translocation, setTranslocation] = useState<TranslocationOption>('A_LOCAL');

  // Relocation coordinates (single-field); default from spec: 30°10'N, 85°40'W
  const [relocInput, setRelocInput] = useState<string>("30°10'N, 85°40'W");
  const [relocError, setRelocError] = useState<string | null>(null);
  const [relocCoords, setRelocCoords] = useState<{ lat: number; lon: number } | null>(() => parseCoordinates("30°10'N, 85°40'W"));
  // Human-readable relocation label + timezone (for summaries/badges)
  const [relocLabel, setRelocLabel] = useState<string>('Panama City, FL');
  const [relocTz, setRelocTz] = useState<string>('US/Central');
  // Auth states removed while Auth0 is paused
  const resultsRef = useRef<HTMLDivElement | null>(null);
  const reportRef = useRef<HTMLDivElement | null>(null);
  const bNameRef = useRef<HTMLInputElement | null>(null);
  const lastSubmitRef = useRef<number>(0);
  // Lightweight toast for ephemeral notices (e.g., Mirror failure)
  const [toast, setToast] = useState<string | null>(null);
  useEffect(() => {
    try {
      // Initialize from URL and localStorage
      const url = new URL(window.location.href);

      // Initialize weeklyAgg from localStorage
      const savedWeeklyAgg = window.localStorage.getItem('weeklyAgg');
      if (savedWeeklyAgg === 'max' || savedWeeklyAgg === 'mean') {
        setWeeklyAgg(savedWeeklyAgg);
      }

      // Initialize debug mode from URL
      setDebugMode(url.searchParams.get('debug') === '1');
    } catch {/* noop */}
    // eslint-disable-next-line react-hooks/exhaustive-deps
  }, []);

  // Session memory flags
  const [hasSavedInputs, setHasSavedInputs] = useState<boolean>(false);
  const [saveForNextSession, setSaveForNextSession] = useState<boolean>(false);
  const [loadError, setLoadError] = useState<string | null>(null);
  // Shared file input ref for bottom Session Presets box
  const fileInputRef = useRef<HTMLInputElement>(null);

  // Weekly aggregation preference: 'mean' | 'max' (for seismograph weekly bars)
  const [weeklyAgg, setWeeklyAgg] = useState<'mean' | 'max'>('mean');
  useEffect(() => {
    try {
      window.localStorage.setItem('weeklyAgg', weeklyAgg);
    } catch {/* ignore */}
  }, [weeklyAgg]);
  useEffect(() => {
    try {
      window.localStorage.setItem('mb.layerVisibility', JSON.stringify(layerVisibility));
    } catch {/* ignore */}
  }, [layerVisibility]);

  // Check for saved inputs on mount
  useEffect(() => {
    try {
      const saved = window.localStorage.getItem('mb.lastInputs');
      setHasSavedInputs(!!saved);
    } catch {
      setHasSavedInputs(false);
    }
  }, []);

  // Relational modes list used for UI guards
  const isRelationalMode = RELATIONAL_MODES.includes(mode);
  const isDyadMode = includePersonB && isRelationalMode;
  const includeTransits = TRANSIT_MODES.has(mode);
  const reportType: 'balance' | 'mirror' = includeTransits ? 'balance' : 'mirror';
  const soloModeOption = includeTransits
    ? { value: 'NATAL_TRANSITS' as ReportMode, label: 'Natal + Transits' }
    : { value: 'NATAL_ONLY' as ReportMode, label: 'Natal Only' };

<<<<<<< HEAD
  // Extract UI/UX Contract types (computed once, passed down to children)
  const reportHeader = useMemo(() =>
    extractReportHeader(mode, startDate, endDate, step, relocationStatus, relocLabel),
    [mode, startDate, endDate, step, relocationStatus, relocLabel]
  );

=======
>>>>>>> e1a1ec13
  const weather = useMemo(() =>
    extractWeather(startDate, endDate, result),
    [startDate, endDate, result]
  );

  const blueprint = useMemo(() =>
    extractBlueprint(result),
    [result]
  );
  const relationalModeOptions: { value: ReportMode; label: string }[] = includePersonB
    ? includeTransits
      ? [
          { value: 'SYNASTRY_TRANSITS', label: 'Synastry + Transits' },
          { value: 'COMPOSITE_TRANSITS', label: 'Composite + Transits' },
        ]
      : [
          { value: 'SYNASTRY', label: 'Synastry' },
          { value: 'COMPOSITE', label: 'Composite' },
        ]
    : [];

  useEffect(() => {
    setTranslocation((prev) => {
      if (!includeTransits) {
        return 'NONE';
      }
      if (!isDyadMode && (prev === 'B_LOCAL' || prev === 'BOTH_LOCAL' || prev === 'MIDPOINT')) {
        return 'NONE';
      }
      if (prev === 'MIDPOINT' && (mode !== 'COMPOSITE_TRANSITS' || !includeTransits)) {
        return isDyadMode ? 'BOTH_LOCAL' : 'NONE';
      }
      return prev;
    });
  }, [includeTransits, isDyadMode, mode]);

  useEffect(() => {
    if (!includeTransits && layerVisibility.balance) {
      setLayerVisibility((prev) => ({ ...prev, balance: false }));
    }
  }, [includeTransits, layerVisibility.balance]);

  // Track if user has manually set dates to avoid overriding their choices
  const [userHasSetDates, setUserHasSetDates] = useState(false);
  const prevTransitFlagRef = useRef(includeTransits);

  // Update date range when transit inclusion toggles (unless the user already picked custom dates)
  useEffect(() => {
    const previousValue = prevTransitFlagRef.current;
    const toggled = previousValue !== includeTransits;

    if (toggled) {
      prevTransitFlagRef.current = includeTransits;
    }

    if (!userHasSetDates || toggled) {
      const defaultDates = getDefaultDates(includeTransits);
      setStartDate(defaultDates.start);
      setEndDate(defaultDates.end);

      // If the transit toggle changed, reset the user flag to allow future toggles to apply defaults
      if (toggled) {
        setUserHasSetDates(false);
      }
    }
  }, [includeTransits, getDefaultDates, userHasSetDates]);

  const relocationSelectLabels: Record<TranslocationOption, string> = useMemo(() => ({
    NONE: 'Birthplace (no relocation)',

    A_NATAL: 'Birthplace (no relocation)',
    A_LOCAL: 'Person A – Current Location',
    B_NATAL: 'Birthplace (no relocation)',
    B_LOCAL: 'Person B – Current Location',

    BOTH_LOCAL: 'Shared Location (custom city)',
    MIDPOINT: 'Midpoint (Composite only)'
  }), []);

  const relocationModeCaption = useMemo(() => ({
    NONE: 'Relocation mode: None (natal locations)',
    A_NATAL: 'Relocation mode: A_natal (houses not recalculated, by design)',
    A_LOCAL: 'Relocation mode: A_local (houses recalculated)',
    B_NATAL: 'Relocation mode: B_natal (houses not recalculated, by design)',
    B_LOCAL: 'Relocation mode: B_local (houses recalculated)',

    BOTH_LOCAL: 'Relocation mode: Both_local (houses recalculated)',
    MIDPOINT: 'Relocation mode: Midpoint (synthetic shared frame, houses recalculated)',

  }), []);

  type RelocationOptionConfig = { value: TranslocationOption; disabled?: boolean; title?: string };

  const relocationOptions = useMemo<RelocationOptionConfig[]>(() => {
    const options: RelocationOptionConfig[] = [
      { value: 'NONE' },
      { value: 'A_LOCAL' },
    ];

    const relationalDisabled = !isDyadMode;
    options.push({
      value: 'B_LOCAL',
      disabled: relationalDisabled,
      title: relationalDisabled ? 'Requires Person B in a relational report.' : undefined,
    });
    options.push({
      value: 'BOTH_LOCAL',
      disabled: relationalDisabled,
      title: relationalDisabled ? 'Requires Person B in a relational report.' : undefined,
    });

    if (mode === 'COMPOSITE_TRANSITS') {
      const midpointDisabled = relationalDisabled || !includeTransits;
      options.push({
        value: 'MIDPOINT',
        disabled: midpointDisabled,
        title: midpointDisabled
          ? (!includeTransits
              ? 'Midpoint relocation is only supported in Relational Balance reports.'
              : 'Midpoint relocation requires both Person A and Person B.')
          : 'Experimental — bond midpoint, not a physical place.',
      });
    }

    if (!options.some((opt) => opt.value === translocation)) {
      options.push({ value: translocation, disabled: true });
    }

    return options;
  }, [isDyadMode, includeTransits, mode, translocation]);

  const parseMaybeNumber = (value: unknown): number | null => {
    if (typeof value === 'number' && Number.isFinite(value)) return value;
    if (typeof value === 'string' && value.trim() !== '') {
      const num = Number(value);
      if (Number.isFinite(num)) return num;
    }
    return null;
  };

  const personBLocationReady = useMemo(() => {
    if (!isDyadMode) return false;
    const lat = parseMaybeNumber(personB.latitude);
    const lon = parseMaybeNumber(personB.longitude);
    const tz = typeof personB.timezone === 'string' ? personB.timezone.trim() : '';
    return lat !== null && lon !== null && tz !== '';
  }, [isDyadMode, personB]);

  const relocationInputReady = useMemo(() => {
    if (!relocCoords || relocError) return false;
    const latReady = Number.isFinite(relocCoords.lat);
    const lonReady = Number.isFinite(relocCoords.lon);
    const tzReady = typeof relocTz === 'string' && relocTz.trim() !== '';
    return latReady && lonReady && tzReady;
  }, [relocCoords, relocError, relocTz]);

  const relocationStatus = useMemo(() => {
    let effectiveMode: TranslocationOption = translocation;
    let notice: string | null = null;

    if (!includeTransits) {
      if (translocation === 'A_LOCAL' && !relocationInputReady) {
        effectiveMode = 'NONE';
        notice = 'Relocation not provided; defaulting to natal houses.';
      } else if (translocation === 'B_LOCAL') {
        if (!isDyadMode) {
          effectiveMode = 'NONE';
          notice = 'Person B is not available; defaulting to natal houses.';
        } else if (!personBLocationReady) {
          effectiveMode = 'NONE';
          notice = 'Relocation not provided; defaulting to natal houses.';
        }
      } else if (translocation === 'BOTH_LOCAL' && !relocationInputReady) {
        effectiveMode = 'NONE';
        notice = 'Shared relocation requires coordinates; defaulting to natal houses.';
      } else if (translocation === 'MIDPOINT') {
        effectiveMode = 'NONE';
        notice = 'Midpoint relocation is only available for Relational Balance reports.';
      }
    } else {
      if (translocation === 'A_LOCAL' && !relocationInputReady) {
        effectiveMode = 'NONE';
        notice = 'Relocation not provided; defaulting to natal houses.';
      } else if (translocation === 'B_LOCAL') {
        if (!isDyadMode) {
          effectiveMode = relocationInputReady ? 'A_LOCAL' : 'NONE';
          notice = 'Person B is not included; select a valid relocation lens.';
        } else if (!personBLocationReady) {
          effectiveMode = 'NONE';
          notice = 'Relocation not provided; defaulting to natal houses.';
        }
      } else if (translocation === 'BOTH_LOCAL') {
        if (!isDyadMode) {
          effectiveMode = relocationInputReady ? 'A_LOCAL' : 'NONE';
          notice = 'Shared relocation requires both Person A and Person B.';
        } else if (!relocationInputReady) {
          effectiveMode = 'NONE';
          notice = 'Relocation not provided; defaulting to natal houses.';
        }
      } else if (translocation === 'MIDPOINT') {
        if (!isDyadMode) {
          effectiveMode = relocationInputReady ? 'A_LOCAL' : 'NONE';
          notice = 'Midpoint relocation requires both Person A and Person B.';
        } else if (!includeTransits) {
          effectiveMode = relocationInputReady ? 'BOTH_LOCAL' : 'NONE';
          notice = 'Midpoint relocation is only available for Relational Balance reports.';
        } else {
          effectiveMode = 'MIDPOINT';
        }
      }
    }

    return { effectiveMode, notice };
  }, [includeTransits, translocation, relocationInputReady, isDyadMode, personBLocationReady]);

  // Extract UI/UX Contract types (computed once, passed down to children)
  const reportHeader = useMemo(
    () => extractReportHeader(mode, startDate, endDate, step, relocationStatus, relocLabel),
    [mode, startDate, endDate, step, relocationStatus, relocLabel]
  );

  // If Person B is turned off while a relational mode is selected, reset to a solo mode
  useEffect(() => {
    if (!includePersonB && RELATIONAL_MODES.includes(mode)) {
      setMode((prev) => (TRANSIT_MODES.has(prev) ? 'NATAL_TRANSITS' : 'NATAL_ONLY'));
    }
  }, [includePersonB, mode]);

  useEffect(() => {
    if (!includePersonB && (translocation === 'B_LOCAL' || translocation === 'MIDPOINT' || translocation === 'BOTH_LOCAL')) {
      setTranslocation('NONE');
    }
  }, [includePersonB, translocation]);

  // Auto-focus Person B name input when Person B is enabled
  useEffect(() => {
    if (includePersonB) {
      bNameRef.current?.focus();
    }
  }, [includePersonB]);

  // Auth handled by AuthProvider; no inline initialization here to avoid hydration mismatches.

  function resetSessionMemory() {
    try {
      window.localStorage.removeItem('mb.lastInputs');
      setHasSavedInputs(false);
      setSaveForNextSession(true);
    } catch {/* noop */}
  }

  function resumeLastInputs() {
    try {
      const raw = window.localStorage.getItem('mb.lastInputs');
      if (!raw) return;
      const saved = JSON.parse(raw);
      if (saved.personA) setPersonA(saved.personA);
      if (saved.personB) setPersonB(saved.personB);
      if (typeof saved.includePersonB === 'boolean') setIncludePersonB(saved.includePersonB);
      if (saved.mode) setMode(normalizeReportMode(saved.mode));
      if (saved.step) setStep(saved.step);
      if (saved.startDate) {
        setStartDate(saved.startDate);
        setUserHasSetDates(true);
      }
      if (saved.endDate) {
        setEndDate(saved.endDate);
        setUserHasSetDates(true);
      }
      if (saved.relationshipType) setRelationshipType(saved.relationshipType);
      if (typeof saved.exEstranged === 'boolean') setExEstranged(saved.exEstranged);
      if (typeof saved.relationshipNotes === 'string') setRelationshipNotes(saved.relationshipNotes);
      if (typeof saved.relationshipTier === 'string') setRelationshipTier(saved.relationshipTier);
      if (typeof saved.relationshipRole === 'string') setRelationshipRole(saved.relationshipRole);

      if (typeof saved.contactState === 'string') setContactState(saved.contactState.toUpperCase() === 'LATENT' ? 'LATENT' : 'ACTIVE');
      if (saved.translocation) {
        setTranslocation(normalizeTranslocationOption(saved.translocation));
      }

      // Hide the resume prompt after successful load
      setHasSavedInputs(false);
    } catch {/* noop */}
  }

  // Quick actions for Person B
  function copyAToB() {
    if (!includePersonB) return;
    setPersonB((prev) => ({
      ...prev,
      // preserve name
      year: String(personA.year),
      month: String(personA.month),
      day: String(personA.day),
      hour: String(personA.hour),
      minute: String(personA.minute),
      city: personA.city,
      state: personA.state,
      latitude: String(personA.latitude),
      longitude: String(personA.longitude),
      timezone: personA.timezone,
      zodiac_type: personA.zodiac_type,
    }));
  }

  function swapAB() {
    if (!includePersonB) return;
    setPersonA((prevA) => ({
      ...prevA,
      name: personB.name || prevA.name,
      year: (personB.year as any) ?? prevA.year,
      month: (personB.month as any) ?? prevA.month,
      day: (personB.day as any) ?? prevA.day,
      hour: (personB.hour as any) ?? prevA.hour,
      minute: (personB.minute as any) ?? prevA.minute,
      city: personB.city || prevA.city,
      state: personB.state || prevA.state,
      latitude: (personB.latitude as any) ?? prevA.latitude,
      longitude: (personB.longitude as any) ?? prevA.longitude,
      timezone: personB.timezone || prevA.timezone,
      zodiac_type: (personB.zodiac_type as any) || prevA.zodiac_type,
    }));
    setPersonB((prevB) => ({
      ...prevB,
      // keep Person B name as-is
      year: String(personA.year),
      month: String(personA.month),
      day: String(personA.day),
      hour: String(personA.hour),
      minute: String(personA.minute),
      city: personA.city,
      state: personA.state,
      latitude: String(personA.latitude),
      longitude: String(personA.longitude),
      timezone: personA.timezone,
      zodiac_type: personA.zodiac_type,
    }));
  }

  function clearB() {
    if (!includePersonB) return;
    setPersonB({
      name: "",
      year: "",
      month: "",
      day: "",
      hour: "",
      minute: "",
      city: "",
      state: "",
      latitude: "",
      longitude: "",
      timezone: "",
      zodiac_type: "Tropic",
    });
  }

  function setBNowUTC() {
    if (!includePersonB) return;
    const now = new Date();
    setPersonB((prev) => ({
      ...prev,
      year: String(now.getUTCFullYear()),
      month: String(now.getUTCMonth() + 1),
      day: String(now.getUTCDate()),
      hour: String(now.getUTCHours()),
      minute: String(now.getUTCMinutes()),
      timezone: 'UTC',
      city: prev.city || '',
      state: prev.state || '',
      latitude: prev.latitude || '',
      longitude: prev.longitude || '',
    }));
  }

  // Post-generation actions / helpers removed
  // Note: Handoff to Poetic Brain is now manual via file upload only

  function handlePrint() {
    try { window.print(); } catch {/* noop */}
  }

  // Generate condensed Markdown summary export (limited to ~29,000 tokens for ChatGPT compatibility)
  function downloadMarkdownSummary() {
    if (!result) {
      setToast('No report available to export');
      setTimeout(() => setToast(null), 2000);
      return;
    }

    try {
      const personAName = personA?.name || 'PersonA';
      const personBName = personB?.name || (mode === 'NATAL_ONLY' ? '' : 'PersonB');
      const exportDate = new Date();
      const reportTypeTitle = reportType === 'balance' ? 'Balance Meter Report' : 'Mirror Report';

      let markdown = '';

      // Header
      markdown += `# ${reportTypeTitle}\n\n`;
      markdown += `**Generated:** ${exportDate.toLocaleDateString()} ${exportDate.toLocaleTimeString()}\n`;
      markdown += `**Subject:** ${personAName}`;
      if (personBName && mode !== 'NATAL_ONLY') {
        markdown += ` & ${personBName}`;
      }
      markdown += `\n`;
      markdown += `**Report Type:** ${reportTypeTitle}\n`;
      markdown += `**Session ID:** ${result.sessionId?.slice(-8) || 'N/A'}\n\n`;

      // Executive Summary
      markdown += `## Executive Summary\n\n`;
      if (reportType === 'balance') {
        markdown += `This Balance Meter report analyzes energetic patterns and trends using astrological calculations. `;
        markdown += `The data reveals the interplay between magnitude (intensity), valence (positive/negative tilt), `;
        markdown += `volatility (instability), and SFD (structural field dynamics).\n\n`;
      } else {
        markdown += `This Mirror report provides insights into archetypal patterns and behavioral dynamics `;
        markdown += `through astrological analysis, revealing the Actor/Role composite and confidence metrics.\n\n`;
      }

      if (reportType === 'balance') {
        // Balance Meter specific data
        const daily = result?.person_a?.chart?.transitsByDate || {};
        const dates = Object.keys(daily)
          .filter(d => d && d.match(/^\d{4}-\d{2}-\d{2}$/))
          .sort((a, b) => new Date(a).getTime() - new Date(b).getTime());

        if (dates.length > 0) {
          markdown += `### Analysis Period\n\n`;
          // Format dates without timezone conversion to avoid date shifts
          const formatDateString = (dateStr: string) => {
            const [year, month, day] = dateStr.split('-');
            return new Date(parseInt(year), parseInt(month) - 1, parseInt(day)).toLocaleDateString();
          };
          markdown += `**Date Range:** ${formatDateString(dates[0])} - ${formatDateString(dates[dates.length - 1])}\n`;
          markdown += `**Total Days:** ${dates.length}\n\n`;

          // Summary statistics
          const series = dates.map(d => ({
            date: d,
            magnitude: Number(daily[d]?.seismograph?.magnitude ?? 0),
            valence: Number(daily[d]?.seismograph?.valence_bounded ?? daily[d]?.seismograph?.valence ?? 0),
            volatility: Number(daily[d]?.seismograph?.volatility ?? 0),
            sfd: Number(daily[d]?.sfd?.sfd_cont ?? daily[d]?.sfd ?? 0)
          }));

          const avgMagnitude = series.reduce((sum, s) => sum + s.magnitude, 0) / series.length;
          const avgValence = series.reduce((sum, s) => sum + s.valence, 0) / series.length;
          const avgVolatility = series.reduce((sum, s) => sum + s.volatility, 0) / series.length;
          const avgSFD = series.reduce((sum, s) => sum + s.sfd, 0) / series.length;

          markdown += `### Key Metrics Summary\n\n`;
          markdown += `| Metric | Average | Range |\n`;
          markdown += `|--------|---------|-------|\n`;
          markdown += `| **Magnitude** | ${avgMagnitude.toFixed(2)} | ${Math.min(...series.map(s => s.magnitude)).toFixed(1)} - ${Math.max(...series.map(s => s.magnitude)).toFixed(1)} |\n`;
          markdown += `| **Valence** | ${avgValence >= 0 ? '+' : ''}${avgValence.toFixed(2)} | ${Math.min(...series.map(s => s.valence)).toFixed(1)} - ${Math.max(...series.map(s => s.valence)).toFixed(1)} |\n`;
          markdown += `| **Volatility** | ${avgVolatility.toFixed(2)} | ${Math.min(...series.map(s => s.volatility)).toFixed(1)} - ${Math.max(...series.map(s => s.volatility)).toFixed(1)} |\n`;
          markdown += `| **SFD** | ${avgSFD >= 0 ? '+' : ''}${avgSFD.toFixed(0)} | ${Math.min(...series.map(s => s.sfd)).toFixed(0)} - ${Math.max(...series.map(s => s.sfd)).toFixed(0)} |\n\n`;

          // Recent daily data (last 7 days)
          markdown += `### Recent Daily Data (Last 7 Days)\n\n`;
          markdown += `| Date | Magnitude | Valence | Volatility | SFD |\n`;
          markdown += `|------|-----------|---------|------------|-----|\n`;

          dates.slice(-7).forEach(date => {
            const dayData = daily[date];
            const mag = Number(dayData?.seismograph?.magnitude ?? 0);
            const val = Number(dayData?.seismograph?.valence_bounded ?? dayData?.seismograph?.valence ?? 0);
            const vol = Number(dayData?.seismograph?.volatility ?? 0);
            const sfd = Number(dayData?.sfd?.sfd_cont ?? dayData?.sfd ?? 0);

            const dateStr = new Date(date).toLocaleDateString('en-US', {
              month: 'short', day: 'numeric'
            });

            markdown += `| ${dateStr} | ${mag.toFixed(1)} | ${val >= 0 ? '+' : ''}${val.toFixed(1)} | ${vol.toFixed(1)} | ${sfd > 0 ? '+' : ''}${sfd} |\n`;
          });
          markdown += `\n`;

          // Additional Balance Report details
          const wm = (result as any)?.woven_map;
          if (wm) {
            // Seismograph patterns and trends
            markdown += `### Seismograph Analysis\n\n`;

            // Trend analysis
            const recent = series.slice(-7);
            const older = series.slice(0, -7);
            if (older.length > 0 && recent.length > 0) {
              const recentAvgMag = recent.reduce((sum, s) => sum + s.magnitude, 0) / recent.length;
              const olderAvgMag = older.reduce((sum, s) => sum + s.magnitude, 0) / older.length;
              const magTrend = recentAvgMag - olderAvgMag;

              const recentAvgVal = recent.reduce((sum, s) => sum + s.valence, 0) / recent.length;
              const olderAvgVal = older.reduce((sum, s) => sum + s.valence, 0) / older.length;
              const valTrend = recentAvgVal - olderAvgVal;

              markdown += `**Recent Trends (Last 7 vs Previous):**\n`;
              markdown += `- Magnitude: ${magTrend >= 0 ? '↗' : '↘'} ${magTrend >= 0 ? '+' : ''}${magTrend.toFixed(2)} (${recentAvgMag.toFixed(2)} recent vs ${olderAvgMag.toFixed(2)} previous)\n`;
              markdown += `- Valence: ${valTrend >= 0 ? '↗' : '↘'} ${valTrend >= 0 ? '+' : ''}${valTrend.toFixed(2)} (${recentAvgVal.toFixed(2)} recent vs ${olderAvgVal.toFixed(2)} previous)\n`;
            }

            // Peak and valley identification
            const maxMag = Math.max(...series.map(s => s.magnitude));
            const minMag = Math.min(...series.map(s => s.magnitude));
            const maxVal = Math.max(...series.map(s => s.valence));
            const minVal = Math.min(...series.map(s => s.valence));

            const peakMagDate = series.find(s => s.magnitude === maxMag)?.date;
            const valleyMagDate = series.find(s => s.magnitude === minMag)?.date;
            const peakValDate = series.find(s => s.valence === maxVal)?.date;
            const valleyValDate = series.find(s => s.valence === minVal)?.date;

            markdown += `\n**Notable Points:**\n`;
            markdown += `- Highest Magnitude: ${maxMag.toFixed(1)} on ${peakMagDate ? new Date(peakMagDate).toLocaleDateString() : 'N/A'}\n`;
            markdown += `- Lowest Magnitude: ${minMag.toFixed(1)} on ${valleyMagDate ? new Date(valleyMagDate).toLocaleDateString() : 'N/A'}\n`;
            markdown += `- Peak Valence: ${maxVal >= 0 ? '+' : ''}${maxVal.toFixed(1)} on ${peakValDate ? new Date(peakValDate).toLocaleDateString() : 'N/A'}\n`;
            markdown += `- Valley Valence: ${minVal >= 0 ? '+' : ''}${minVal.toFixed(1)} on ${valleyValDate ? new Date(valleyValDate).toLocaleDateString() : 'N/A'}\n\n`;

            // Volatility patterns
            const highVolDays = series.filter(s => s.volatility > avgVolatility + 1).length;
            const lowVolDays = series.filter(s => s.volatility < avgVolatility - 1).length;
            if (highVolDays > 0 || lowVolDays > 0) {
              markdown += `**Volatility Patterns:**\n`;
              markdown += `- High volatility days (>${(avgVolatility + 1).toFixed(1)}): ${highVolDays}/${series.length}\n`;
              markdown += `- Low volatility days (<${(avgVolatility - 1).toFixed(1)}): ${lowVolDays}/${series.length}\n\n`;
            }
          }

          // Integration factors and quality metrics
          if (wm?.integration_factors) {
            markdown += `### Integration Factors\n\n`;
            const factors = wm.integration_factors;
            const factorKeys = [
              'fertile_field', 'harmonic_resonance', 'expansion_lift',
              'combustion_clarity', 'liberation_release', 'integration'
            ];

            markdown += `**Quality Metrics:**\n`;
            factorKeys.forEach(key => {
              if (factors[key] !== undefined) {
                const label = key.replace(/_/g, ' ').replace(/\b\w/g, l => l.toUpperCase());
                markdown += `- ${label}: ${factors[key]}\n`;
              }
            });
            markdown += `\n`;
          }

          // Session metadata
          if (result?.sessionId || wm?.context) {
            markdown += `### Session Details\n\n`;
            if (result?.sessionId) {
              markdown += `**Session ID:** ${result.sessionId.slice(-8)}\n`;
            }
            if (wm?.context?.mode) {
              markdown += `**Analysis Mode:** ${wm.context.mode}\n`;
            }
            if (wm?.context?.period?.step) {
              markdown += `**Step Size:** ${wm.context.period.step}\n`;
            }
            if (wm?.provenance?.math_brain_version) {
              markdown += `**Engine Version:** ${wm.provenance.math_brain_version}\n`;
            }
            if (wm?.provenance?.house_system_name) {
              markdown += `**House System:** ${wm.provenance.house_system_name}\n`;
            }
            markdown += `\n`;
          }

          // Statistical insights
          markdown += `### Statistical Insights\n\n`;

          // Stability metrics
          const magStdev = Math.sqrt(series.reduce((sum, s) => sum + Math.pow(s.magnitude - avgMagnitude, 2), 0) / series.length);
          const valStdev = Math.sqrt(series.reduce((sum, s) => sum + Math.pow(s.valence - avgValence, 2), 0) / series.length);
          const volStdev = Math.sqrt(series.reduce((sum, s) => sum + Math.pow(s.volatility - avgVolatility, 2), 0) / series.length);

          markdown += `**Stability Metrics (Standard Deviation):**\n`;
          markdown += `- Magnitude stability: ${magStdev.toFixed(2)} (lower = more stable)\n`;
          markdown += `- Valence stability: ${valStdev.toFixed(2)} (lower = more stable)\n`;
          markdown += `- Volatility stability: ${volStdev.toFixed(2)} (lower = more consistent)\n\n`;

          // Balance meter climate assessment
          let climate = 'Neutral';
          if (avgValence > 2) climate = 'Expansive';
          else if (avgValence > 0.5) climate = 'Positive';
          else if (avgValence < -2) climate = 'Contractive';
          else if (avgValence < -0.5) climate = 'Challenging';

          let intensity = 'Moderate';
          if (avgMagnitude > 3.5) intensity = 'High';
          else if (avgMagnitude > 2.5) intensity = 'Elevated';
          else if (avgMagnitude < 1.5) intensity = 'Low';

          markdown += `**Climate Assessment:**\n`;
          markdown += `- Overall Climate: ${climate} (avg valence: ${avgValence >= 0 ? '+' : ''}${avgValence.toFixed(2)})\n`;
          markdown += `- Intensity Level: ${intensity} (avg magnitude: ${avgMagnitude.toFixed(2)})\n`;

          if (avgVolatility > 2.5) {
            markdown += `- Stability: High turbulence (avg volatility: ${avgVolatility.toFixed(2)})\n`;
          } else if (avgVolatility > 1.5) {
            markdown += `- Stability: Moderate fluctuation (avg volatility: ${avgVolatility.toFixed(2)})\n`;
          } else {
            markdown += `- Stability: Relatively stable (avg volatility: ${avgVolatility.toFixed(2)})\n`;
          }
          markdown += `\n`;
        }
      } else {
        // Mirror Report specific data
        const wm = (result as any)?.woven_map;
        if (wm) {
          markdown += `### Mirror Report Summary\n\n`;

          // Actor/Role composite with confidence and sample size
          if (wm.mirror_voice || wm.polarity_cards) {
            markdown += `### Actor/Role Composite\n\n`;

            // Extract Actor/Role information from mirror_voice or derived data
            if (wm.mirror_voice) {
              markdown += `**Mirror Voice:** ${wm.mirror_voice?.slice(0, 200) || 'N/A'}...\n\n`;
            }

            // Polarity cards summary
            if (wm.polarity_cards && Array.isArray(wm.polarity_cards)) {
              const cardCount = wm.polarity_cards.length;
              markdown += `**Polarity Cards:** ${cardCount} active cards\n`;
              if (cardCount > 0) {
                const activeCards = wm.polarity_cards.filter((card: any) => card?.field_tone || card?.voice_slot);
                markdown += `**Active Fields:** ${activeCards.length}/${cardCount}\n`;
              }
            }

            // Actor/Role drift tracking if available
            if (wm.vector_integrity?.drift_index || wm.integration_factors?.drift) {
              const driftIndex = wm.vector_integrity?.drift_index || wm.integration_factors?.drift || 0;
              markdown += `**Drift Index:** ${typeof driftIndex === 'number' ? driftIndex.toFixed(2) : 'N/A'}\n`;
            }
            markdown += `\n`;
          }

          // Session Statistics (WB, ABE, OSR counts)
          if (wm.hook_stack || wm.integration_factors) {
            markdown += `### Session Statistics\n\n`;

            // Hook stack summary
            if (wm.hook_stack) {
              const hooks = wm.hook_stack.hooks || [];
              const tier1Count = wm.hook_stack.tier_1_orbs || 0;
              const totalIntensity = wm.hook_stack.total_intensity || 0;
              const coverage = wm.hook_stack.coverage || 'unknown';

              markdown += `**Key Patterns:** ${hooks.length} significant connections\n`;
              markdown += `**Total Intensity:** ${totalIntensity}\n`;
              markdown += `**Coverage:** ${coverage}\n`;

              // Add named tier-1 hooks instead of bare counts
              if (tier1Count > 0) {
                markdown += `\n**Top Activations:**\n`;
                const topHooks = hooks.filter((hook: any) => (hook.orb || 0) <= 1.0).slice(0, 3);
                topHooks.forEach((hook: any) => {
                  const planetA = hook.planet_a || hook.p1_name || '';
                  const planetB = hook.planet_b || hook.p2_name || '';
                  const aspect = hook.aspect || hook.type || '';
                  markdown += `- ${planetA} ↔ ${planetB}: ${generatePlainLanguageExplanation(planetA, planetB, aspect)}\n`;
                });
              }
            }

            // Integration factors (resonance fidelity approximation)
            if (wm.integration_factors) {
              const factors = wm.integration_factors;
              const resonanceKeys = ['harmonic_resonance', 'fertile_field', 'integration'];
              markdown += `**Resonance Factors:**\n`;
              resonanceKeys.forEach(key => {
                if (factors[key] !== undefined) {
                  markdown += `- ${key.replace(/_/g, ' ').replace(/\b\w/g, l => l.toUpperCase())}: ${factors[key]}\n`;
                }
              });
            }
            markdown += `\n`;
          }

          // Notable patterns and special flags
          if (wm.vector_integrity || wm.context) {
            markdown += `### Notable Patterns\n\n`;

            // Vector integrity patterns
            if (wm.vector_integrity) {
              const latent = wm.vector_integrity.latent || [];
              const suppressed = wm.vector_integrity.suppressed || [];
              if (latent.length > 0 || suppressed.length > 0) {
                markdown += `**Vector Integrity:**\n`;
                if (latent.length > 0) markdown += `- Latent influences: ${latent.length}\n`;
                if (suppressed.length > 0) markdown += `- Suppressed influences: ${suppressed.length}\n`;
              }
            }

            // Sidereal drift detection
            if (wm.context?.sidereal_drift || wm.provenance?.zodiac_type === 'Sidereal') {
              markdown += `**Special Flags:**\n`;
              if (wm.context?.sidereal_drift) {
                markdown += `- Sidereal drift detected: ${wm.context.sidereal_drift}\n`;
              }
              if (wm.provenance?.zodiac_type === 'Sidereal') {
                markdown += `- Zodiac system: Sidereal\n`;
              }
            }

            markdown += `\n`;
          }

          // Date range and session notes for Mirror reports
          if (wm.context?.period || result?.sessionId) {
            markdown += `### Session Details\n\n`;

            if (wm.context?.period) {
              const period = wm.context.period;
              if (period.start && period.end) {
                // Format dates without timezone conversion for Mirror reports too
                const formatDateString = (dateStr: string) => {
                  const [year, month, day] = dateStr.split('-');
                  return new Date(parseInt(year), parseInt(month) - 1, parseInt(day)).toLocaleDateString();
                };
                markdown += `**Date Range:** ${formatDateString(period.start)} - ${formatDateString(period.end)}\n`;

                // Calculate days between dates
                const startDate = new Date(period.start);
                const endDate = new Date(period.end);
                const diffTime = Math.abs(endDate.getTime() - startDate.getTime());
                const diffDays = Math.ceil(diffTime / (1000 * 60 * 60 * 24)) + 1; // Include both start and end dates
                markdown += `**Total Days:** ${diffDays}\n`;
              }
              if (period.step) {
                markdown += `**Step:** ${period.step}\n`;
              }
            }

            if (result?.sessionId) {
              markdown += `**Session ID:** ${result.sessionId.slice(-8)}\n`;
            }

            // Report type and mode
            if (wm.type) {
              markdown += `**Report Mode:** ${wm.type}\n`;
            }

            markdown += `\n`;
          }

          // Rubric scores if available
          if (wm.integration_factors) {
            markdown += `### Quality Metrics\n\n`;
            const factors = wm.integration_factors;
            const rubricKeys = ['expansion_lift', 'combustion_clarity', 'liberation_release'];

            markdown += `**Rubric Scores:**\n`;
            rubricKeys.forEach(key => {
              if (factors[key] !== undefined) {
                markdown += `- ${key.replace(/_/g, ' ').replace(/\b\w/g, l => l.toUpperCase())}: ${factors[key]}\n`;
              }
            });
            markdown += `\n`;
          }
        }
      }

      // Interpretation guide (condensed)
      markdown += `## Quick Reference\n\n`;

      if (reportType === 'balance') {
        markdown += `### Balance Meter Metrics\n\n`;
        markdown += `- **Magnitude (0-5):** Overall intensity of energetic patterns\n`;
        markdown += `- **Valence (-5 to +5):** Positive (expansion/opportunity) vs Negative (contraction/challenge)\n`;
        markdown += `- **Volatility (0-5):** Instability and unpredictability level\n`;
        markdown += `- **SFD:** Structural Field Dynamics - underlying stability\n\n`;

        markdown += `### Valence Scale\n\n`;
        markdown += `- **+5 Liberation:** Peak openness, breakthroughs\n`;
        markdown += `- **+4 Expansion:** Widening opportunities, growth\n`;
        markdown += `- **+3 Harmony:** Coherent progress, solutions\n`;
        markdown += `- **+2 Flow:** Smooth adaptability\n`;
        markdown += `- **+1 Lift:** Gentle tailwind, beginnings\n`;
        markdown += `- **0 Equilibrium:** Net-neutral, balanced\n`;
        markdown += `- **-1 Drag:** Subtle resistance, minor obstacles\n`;
        markdown += `- **-2 Contraction:** Narrowing options, energy drain\n`;
        markdown += `- **-3 Friction:** Conflicts, slow progress\n`;
        markdown += `- **-4 Grind:** Sustained resistance, heavy load\n`;
        markdown += `- **-5 Collapse:** Maximum restriction, failure points\n\n`;
      } else {
        // Mirror Report interpretation guide
        markdown += `### Mirror Report Components\n\n`;
        markdown += `- **Hook Stack:** High-intensity patterns from tightest aspects that serve as recognition gateways\n`;
        markdown += `- **Polarity Cards:** Three-card field mapping using FIELD → MAP → VOICE progression\n`;
        markdown += `- **Integration Factors:** Quality metrics including harmonic resonance, fertile field, and integration scores\n`;
        markdown += `- **Vector Integrity:** Analysis of latent vs suppressed influences in the symbolic field\n`;
        markdown += `- **Drift Index:** Measures Actor (driver) vs Role (style) weighting balance\n\n`;

        markdown += `### SST Classification\n\n`;
        markdown += `- **WB (Works Beautifully):** Full resonance, 1.0 weight - feeds both Actor and Role\n`;
        markdown += `- **ABE (At Boundary Edge):** Partial/inverted/off-tone resonance, 0.5 weight\n`;
        markdown += `- **OSR (Outside Symbolic Range):** No resonance, 0 weight - valuable null data\n\n`;

        markdown += `### Pattern Strength Guide\n\n`;
        markdown += `- **Top Activations:** Very close connections (≤1° apart), highest impact\n`;
        markdown += `- **Minimum Significance:** 8+ threshold for meaningful patterns\n`;
        markdown += `- **Coverage Levels:** minimal | adequate | comprehensive | saturated\n\n`;
      }

      markdown += `## Usage Notes\n\n`;
      markdown += `This condensed summary is optimized for ChatGPT analysis (~29k tokens). `;
      markdown += `For complete data, use the JSON export. This system combines traditional astrological `;
      markdown += `principles with modern data analysis for timing and decision-making insights.\n\n`;
      markdown += `**Generated by:** Raven Calder • Woven Web Application\n`;
      markdown += `**Export Date:** ${exportDate.toISOString()}\n`;

      // Create and download the file
      const blob = new Blob([markdown], { type: 'text/markdown' });
      const url = URL.createObjectURL(blob);
      const a = document.createElement('a');
      a.href = url;

      // Create filename
      const dateStr = exportDate.toISOString().slice(0, 10);
      const filename = personBName ?
        `${reportType}-summary-${personAName.replace(/[^a-zA-Z0-9]/g, '')}-${personBName.replace(/[^a-zA-Z0-9]/g, '')}-${dateStr}.md` :
        `${reportType}-summary-${personAName.replace(/[^a-zA-Z0-9]/g, '')}-${dateStr}.md`;

      a.download = filename;
      document.body.appendChild(a);
      a.click();
      document.body.removeChild(a);
      URL.revokeObjectURL(url);

      setToast('Markdown summary exported successfully');
      setTimeout(() => setToast(null), 2500);

    } catch (error) {
      console.error('Markdown export failed:', error);
      setToast('Markdown export failed. Please try again.');
      setTimeout(() => setToast(null), 2500);
    }
  }

  // Generate a PDF specifically focused on Balance Meter graphs and charts
  async function downloadGraphsPDF() {
    if (!result || reportType !== 'balance') {
      setToast('Balance Meter charts not available');
      setTimeout(() => setToast(null), 2000);
      return;
    }

    try {
      const { PDFDocument, StandardFonts, rgb } = await import('pdf-lib');

      // Create new PDF document
      const pdfDoc = await PDFDocument.create();
      const timesRomanFont = await pdfDoc.embedFont(StandardFonts.TimesRoman);
      const courierFont = await pdfDoc.embedFont(StandardFonts.Courier);

      // Page dimensions
      const PAGE_WIDTH = 612; // 8.5" * 72 DPI
      const PAGE_HEIGHT = 792; // 11" * 72 DPI
      const MARGIN = 50;

      // Extract data for visualization
      const daily = result?.person_a?.chart?.transitsByDate || {};
      // Fix date sorting - ensure dates are sorted as Date objects, not strings
      const dates = Object.keys(daily)
        .filter(d => d && d.match(/^\d{4}-\d{2}-\d{2}$/)) // Only valid ISO date strings
        .sort((a, b) => new Date(a).getTime() - new Date(b).getTime());

      let page = pdfDoc.addPage([PAGE_WIDTH, PAGE_HEIGHT]);
      let yPosition = PAGE_HEIGHT - MARGIN;

      // Title
      page.drawText(sanitizeForPDF('Balance Meter Dashboard - Complete Analysis Report'), {
        x: MARGIN,
        y: yPosition,
        size: 18,
        font: timesRomanFont,
        color: rgb(0.2, 0.2, 0.2),
      });
      yPosition -= 30;

      // Subtitle with date range
      const dateRangeText = dates.length > 0 ?
        `Analysis Period: ${new Date(dates[0]).toLocaleDateString()} - ${new Date(dates[dates.length - 1]).toLocaleDateString()}` :
        'Complete Analysis Report';
      page.drawText(sanitizeForPDF(dateRangeText), {
        x: MARGIN,
        y: yPosition,
        size: 12,
        font: timesRomanFont,
        color: rgb(0.4, 0.4, 0.4),
      });
      yPosition -= 40;

      // Executive Summary Section
      page.drawText(sanitizeForPDF('EXECUTIVE SUMMARY'), {
        x: MARGIN,
        y: yPosition,
        size: 14,
        font: timesRomanFont,
        color: rgb(0.1, 0.1, 0.1),
      });
      yPosition -= 25;

      const summaryText = [
        'This Balance Meter Dashboard provides a comprehensive analysis of energetic patterns',
        'and trends over time, using a combination of astrological calculations and symbolic',
        'climate indicators. The data reveals the interplay between magnitude (intensity),',
        'valence (positive/negative tilt), volatility (instability), and SFD (structural',
        'field dynamics) to give you insights into the energetic signature of each day.'
      ];

      summaryText.forEach(line => {
        page.drawText(sanitizeForPDF(line), {
          x: MARGIN,
          y: yPosition,
          size: 10,
          font: timesRomanFont,
          color: rgb(0.3, 0.3, 0.3),
        });
        yPosition -= 16;
      });
      yPosition -= 20;

      if (dates.length === 0) {
        page.drawText(sanitizeForPDF('No chart data available for visualization.'), {
          x: MARGIN,
          y: yPosition,
          size: 12,
          font: timesRomanFont,
        });
      } else {
        // Create text-based sparkline charts with PDF-safe characters
        const createTextChart = (values: number[], label: string, maxValue = 5) => {
          const chars = ['_', '.', '-', '=', '+', '|', '#', 'X'];
          const sparkline = values.slice(-20).map(val => {
            const normalized = Math.max(0, Math.min(1, val / maxValue));
            const index = Math.floor(normalized * (chars.length - 1));
            return chars[index] || chars[0];
          }).join('');

          return `${label.padEnd(12)} ${sparkline}`;
        };

        const series = dates.map(d => ({
          date: d,
          magnitude: Number(daily[d]?.seismograph?.magnitude ?? 0),
          valence: Number(daily[d]?.seismograph?.valence_bounded ?? daily[d]?.seismograph?.valence ?? 0),
          volatility: Number(daily[d]?.seismograph?.volatility ?? 0),
          sfd: Number(daily[d]?.sfd?.sfd_cont ?? daily[d]?.sfd ?? 0)
        }));

        // Chart section
        page.drawText(sanitizeForPDF('Trend Analysis (Last 20 Days)'), {
          x: MARGIN,
          y: yPosition,
          size: 14,
          font: timesRomanFont,
          color: rgb(0.3, 0.3, 0.3),
        });
        yPosition -= 30;

        const magnitudes = series.map(s => s.magnitude);
        const volatilities = series.map(s => s.volatility);
        const valences = series.map(s => s.valence + 5); // Shift valence to positive range for visualization
        const sfds = series.map(s => Math.abs(s.sfd / 10)); // Scale SFD for visualization

        const charts = [
          createTextChart(magnitudes, '*lightning* Magnitude:', 5),
          createTextChart(volatilities, '*tornado* Volatility:', 5),
          createTextChart(valences, '*sparkles* Valence:', 10),
          createTextChart(sfds, 'SFD Balance:', 10)
        ];

        charts.forEach(chart => {
          const sanitizedChart = sanitizeForPDF(chart);
          page.drawText(sanitizedChart, {
            x: MARGIN,
            y: yPosition,
            size: 10,
            font: courierFont,
            color: rgb(0.1, 0.1, 0.1),
          });
          yPosition -= 20;
        });

        yPosition -= 20;

        // Add daily diagnostic data
        page.drawText(sanitizeForPDF('Recent Daily Diagnostics'), {
          x: MARGIN,
          y: yPosition,
          size: 14,
          font: timesRomanFont,
          color: rgb(0.3, 0.3, 0.3),
        });
        yPosition -= 30;

        // Show last 7 days of data
        dates.slice(-7).forEach(date => {
          const dayData = daily[date];
          const mag = Number(dayData?.seismograph?.magnitude ?? 0);
          const val = Number(dayData?.seismograph?.valence_bounded ?? dayData?.seismograph?.valence ?? 0);
          const vol = Number(dayData?.seismograph?.volatility ?? 0);
          const sfd = Number(dayData?.sfd?.sfd_cont ?? dayData?.sfd ?? 0);

          const dateStr = new Date(date).toLocaleDateString('en-US', {
            weekday: 'short', month: 'short', day: 'numeric'
          });

          if (yPosition < MARGIN + 100) {
            page = pdfDoc.addPage([PAGE_WIDTH, PAGE_HEIGHT]);
            yPosition = PAGE_HEIGHT - MARGIN;
          }

          const dayLine = `${dateStr}: Mag ${mag.toFixed(1)} | Val ${val >= 0 ? '+' : ''}${val.toFixed(1)} | Vol ${vol.toFixed(1)} | SFD ${sfd > 0 ? '+' : ''}${sfd}`;
          page.drawText(sanitizeForPDF(dayLine), {
            x: MARGIN,
            y: yPosition,
            size: 10,
            font: courierFont,
            color: rgb(0.2, 0.2, 0.2),
          });
          yPosition -= 18;
        });
      }

      // Add new page for methodology and glossary
      page = pdfDoc.addPage([PAGE_WIDTH, PAGE_HEIGHT]);
      yPosition = PAGE_HEIGHT - MARGIN;

      // METHODOLOGY SECTION
      page.drawText(sanitizeForPDF('METHODOLOGY & INTERPRETATION'), {
        x: MARGIN,
        y: yPosition,
        size: 16,
        font: timesRomanFont,
        color: rgb(0.1, 0.1, 0.1),
      });
      yPosition -= 30;

      const methodologyContent = [
        'UNDERSTANDING THE METRICS',
        '',
        'MAGNITUDE (Lightning Symbol): Measures the overall intensity or strength of energetic',
        'patterns on a scale from 0-5. Higher values indicate more significant astrological',
        'activity and potential for notable events or experiences.',
        '',
        'VALENCE (Balance Scale): Represents the positive (+5) to negative (-5) tilt of the',
        'energetic climate. Positive values suggest expansion, opportunity, and flow, while',
        'negative values indicate contraction, challenges, or resistance.',
        '',
        'VOLATILITY (Tornado Symbol): Measures instability and unpredictability on a 0-5 scale.',
        'Higher volatility suggests rapid changes, unexpected developments, or turbulent',
        'energy patterns that may require extra attention and adaptability.',
        '',
        'SFD (Structural Field Dynamics): Advanced calculation representing the underlying',
        'structural stability of the energetic field. Positive values indicate supportive',
        'structures, while negative values suggest areas needing attention or reinforcement.',
        '',
        'CHART INTERPRETATION GUIDE',
        '',
        'Text-based Charts: The visual representations use ASCII characters to show trends:',
        '_ (lowest) . - = + | # X (highest). Look for patterns, peaks, and valleys',
        'to understand the flow of energy over the selected time period.',
        '',
        'Daily Diagnostics: The last 7 days of detailed data provide specific numerical',
        'values for immediate reference and trend analysis.'
      ];

      methodologyContent.forEach(line => {
        if (yPosition < MARGIN + 60) {
          page = pdfDoc.addPage([PAGE_WIDTH, PAGE_HEIGHT]);
          yPosition = PAGE_HEIGHT - MARGIN;
        }

        const isHeader = line.toUpperCase() === line && line.length > 10;
        const fontSize = isHeader ? 12 : 9;
        const fontColor = isHeader ? rgb(0.2, 0.2, 0.2) : rgb(0.4, 0.4, 0.4);

        page.drawText(sanitizeForPDF(line), {
          x: MARGIN,
          y: yPosition,
          size: fontSize,
          font: timesRomanFont,
          color: fontColor,
        });
        yPosition -= isHeader ? 20 : 14;
      });

      yPosition -= 20;

      // VALENCE SCALE GLOSSARY
      page.drawText(sanitizeForPDF('VALENCE SCALE REFERENCE'), {
        x: MARGIN,
        y: yPosition,
        size: 14,
        font: timesRomanFont,
        color: rgb(0.1, 0.1, 0.1),
      });
      yPosition -= 25;

      const valenceExplanation = [
        'The Valence Scale provides detailed interpretation of energy quality from -5 to +5:',
        ''
      ];

      valenceExplanation.forEach(line => {
        page.drawText(sanitizeForPDF(line), {
          x: MARGIN,
          y: yPosition,
          size: 10,
          font: timesRomanFont,
          color: rgb(0.3, 0.3, 0.3),
        });
        yPosition -= 14;
      });

      // Import valence levels from climate renderer
      const valenceLevels = [
        { level: -5, anchor: 'Collapse', description: 'Maximum restrictive tilt; compression/failure points' },
        { level: -4, anchor: 'Grind', description: 'Sustained resistance; heavy duty load' },
        { level: -3, anchor: 'Friction', description: 'Conflicts or cross-purposes slow motion' },
        { level: -2, anchor: 'Contraction', description: 'Narrowing options; ambiguity or energy drain' },
        { level: -1, anchor: 'Drag', description: 'Subtle headwind; minor loops or haze' },
        { level: 0, anchor: 'Equilibrium', description: 'Net-neutral tilt; forces cancel or diffuse' },
        { level: 1, anchor: 'Lift', description: 'Gentle tailwind; beginnings sprout' },
        { level: 2, anchor: 'Flow', description: 'Smooth adaptability; things click' },
        { level: 3, anchor: 'Harmony', description: 'Coherent progress; both/and solutions' },
        { level: 4, anchor: 'Expansion', description: 'Widening opportunities; clear insight fuels growth' },
        { level: 5, anchor: 'Liberation', description: 'Peak openness; breakthroughs/big-sky view' }
      ];

      valenceLevels.forEach(level => {
        if (yPosition < MARGIN + 40) {
          page = pdfDoc.addPage([PAGE_WIDTH, PAGE_HEIGHT]);
          yPosition = PAGE_HEIGHT - MARGIN;
        }

        const levelStr = level.level >= 0 ? `+${level.level}` : level.level.toString();
        const levelLine = `${levelStr.padStart(3)} ${level.anchor.padEnd(12)} ${level.description}`;

        page.drawText(sanitizeForPDF(levelLine), {
          x: MARGIN,
          y: yPosition,
          size: 9,
          font: courierFont,
          color: level.level === 0 ? rgb(0.3, 0.3, 0.7) : (level.level > 0 ? rgb(0.2, 0.6, 0.2) : rgb(0.6, 0.2, 0.2)),
        });
        yPosition -= 16;
      });

      yPosition -= 20;

      // PRACTICAL APPLICATIONS
      if (yPosition < MARGIN + 150) {
        page = pdfDoc.addPage([PAGE_WIDTH, PAGE_HEIGHT]);
        yPosition = PAGE_HEIGHT - MARGIN;
      }

      page.drawText(sanitizeForPDF('PRACTICAL APPLICATIONS'), {
        x: MARGIN,
        y: yPosition,
        size: 14,
        font: timesRomanFont,
        color: rgb(0.1, 0.1, 0.1),
      });
      yPosition -= 25;

      const practicalContent = [
        'DAILY PLANNING: Use magnitude and valence to plan activities. High magnitude +',
        'positive valence days are ideal for launches, important meetings, or creative',
        'projects. High magnitude + negative valence days may require extra caution.',
        '',
        'VOLATILITY MANAGEMENT: High volatility days (3+ rating) suggest maintaining',
        'flexibility and avoiding rigid schedules. Keep backup plans and expect the',
        'unexpected during these periods.',
        '',
        'SFD MONITORING: Negative SFD values may indicate structural weaknesses in',
        'plans or relationships that need attention. Positive SFD supports stable',
        'progress and reliable foundations.',
        '',
        'TREND ANALYSIS: Look for patterns in the charts over time. Sustained positive',
        'valence periods offer expansion opportunities, while negative periods may',
        'require patience and consolidation of gains.',
        '',
        'Note: This system combines traditional astrological principles with modern',
        'data analysis to provide insights for timing and decision-making. Use as',
        'one factor among many in your planning and reflection process.'
      ];

      practicalContent.forEach(line => {
        if (yPosition < MARGIN + 40) {
          page = pdfDoc.addPage([PAGE_WIDTH, PAGE_HEIGHT]);
          yPosition = PAGE_HEIGHT - MARGIN;
        }

        page.drawText(sanitizeForPDF(line), {
          x: MARGIN,
          y: yPosition,
          size: 9,
          font: timesRomanFont,
          color: rgb(0.4, 0.4, 0.4),
        });
        yPosition -= 13;
      });

      // Add footer with timestamp
      const timestamp = new Date().toLocaleString();
      const footerText = `Generated: ${timestamp} | Balance Meter Dashboard Charts`;
      page.drawText(sanitizeForPDF(footerText), {
        x: MARGIN,
        y: MARGIN - 20,
        size: 8,
        font: timesRomanFont,
        color: rgb(0.5, 0.5, 0.5),
      });

      // Save and download with descriptive filename
      const pdfBytes = await pdfDoc.save();
      const blob = new Blob([new Uint8Array(pdfBytes)], { type: 'application/pdf' });
      const url = URL.createObjectURL(blob);
      const a = document.createElement('a');
      a.href = url;

      // Create descriptive filename with person names and date range
      const personAName = sanitizeForPDF(personA?.name || 'PersonA').replace(/[^a-zA-Z0-9]/g, '');
      const personBName = sanitizeForPDF(personB?.name || (mode === 'NATAL_ONLY' ? '' : 'PersonB')).replace(/[^a-zA-Z0-9]/g, '');
      const dateRange = dates.length > 0 ? `${dates[0]}_to_${dates[dates.length - 1]}` : new Date().toISOString().slice(0, 10);
      const reportTypeStr = reportType === 'balance' ? 'balance-meter' : 'mirror';

      const filename = personBName ?
        `${reportTypeStr}-${personAName}-${personBName}-${dateRange}.pdf` :
        `${reportTypeStr}-${personAName}-${dateRange}.pdf`;

      a.download = filename;
      document.body.appendChild(a);
      a.click();
      document.body.removeChild(a);
      URL.revokeObjectURL(url);

      setToast('Charts PDF downloaded successfully');
      setTimeout(() => setToast(null), 2500);
    } catch (error) {
      console.error('PDF generation failed:', error);
      setToast('Failed to generate charts PDF');
      setTimeout(() => setToast(null), 2500);
    }
  }

  // Generate a text-based PDF with schema rule-patch compliance and sanitization
  async function downloadResultPDF() {
    if (!result) {
      setToast('No report available to export');
      setTimeout(() => setToast(null), 2000);
      return;
    }

    try {
      const { PDFDocument, StandardFonts, rgb } = await import('pdf-lib');

      const target = reportRef.current;
      let renderedText = '';
      if (target) {
        const clone = target.cloneNode(true) as HTMLElement;
        const printableHidden = clone.querySelectorAll('.print\\:hidden');
        printableHidden.forEach((el) => el.remove());
        clone.querySelectorAll('button, input, textarea, select').forEach((el) => el.remove());
        renderedText = clone.innerText
          .replace(/\u00a0/g, ' ')
          .replace(/\n{3,}/g, '\n\n')
          .trim();
      }

      // Determine report mode based on type and data
      const reportMode = reportType === 'balance' ? 'balance' : 'natal-only';

      // Apply schema rule-patch validation and compliance
      let processedResult = result;
      let contractCompliant = false;
      let lintReport = '';

      try {
        // Attempt to render with new schema system for compliance
        const mirrorResult = await renderShareableMirror({
          geo: null,
          prov: { source: 'pdf-export' },
          mode: reportMode as any,
          options: {
            mode: reportMode,
            person_a: result.person_a,
            indices: result.person_a?.chart?.transitsByDate ? {
              days: Object.values(result.person_a.chart.transitsByDate).map((entry: any) => ({
                date: entry.date || new Date().toISOString().slice(0, 10),
                magnitude: entry.seismograph?.magnitude,
                volatility: entry.seismograph?.volatility,
                sf_diff: entry.sfd?.sfd_cont
              })).filter(day => day.magnitude || day.volatility || day.sf_diff)
            } : null,
            ...result
          }
        });

        if (mirrorResult.contract && mirrorResult.mode) {
          processedResult = {
            ...result,
            contract_compliance: {
              contract: mirrorResult.contract,
              mode: mirrorResult.mode,
              frontstage_policy: mirrorResult.frontstage_policy,
              backstage: mirrorResult.backstage
            },
            schema_enforced_render: {
              picture: mirrorResult.picture,
              feeling: mirrorResult.feeling,
              container: mirrorResult.container,
              option: mirrorResult.option,
              next_step: mirrorResult.next_step,
              symbolic_weather: mirrorResult.symbolic_weather
            }
          };
          contractCompliant = true;
        }
      } catch (error) {
        console.warn('Schema rule-patch rendering failed, using legacy data:', error);
      }

      // Run contract linting for diagnostics
      try {
        const lintResult = ContractLinter.lint({
          mode: reportMode,
          ...result
        });
        lintReport = ContractLinter.generateReport(lintResult);
      } catch (error) {
        console.warn('Contract linting failed:', error);
      }

      const reportKind = reportType === 'balance' ? 'Balance Meter' : 'Mirror';
      const generatedAt = new Date();

      // Sanitize all text content for PDF
      const sanitizedReport = sanitizeReportForPDF({
        renderedText,
        rawJSON: processedResult,
        title: `Woven Web App — ${reportKind} Report`,
        sections: []
      });

      const sections: Array<{ title: string; body: string; mode: 'regular' | 'mono' }> = [];

      // Add contract compliance section if available
      if (contractCompliant) {
        const complianceText = `
Contract: ${processedResult.contract_compliance?.contract || 'clear-mirror/1.3'}
Mode: ${processedResult.contract_compliance?.mode || reportMode}
Frontstage Policy: ${JSON.stringify(processedResult.contract_compliance?.frontstage_policy || {}, null, 2)}

Schema-Enforced Render:
• Picture: ${processedResult.schema_enforced_render?.picture || 'N/A'}
• Container: ${processedResult.schema_enforced_render?.container || 'N/A'}
• Symbolic Weather: ${processedResult.schema_enforced_render?.symbolic_weather || 'Suppressed in natal-only mode'}
• Option: ${processedResult.schema_enforced_render?.option || 'N/A'}
• Next Step: ${processedResult.schema_enforced_render?.next_step || 'N/A'}

Backstage Notes: ${processedResult.contract_compliance?.backstage ? JSON.stringify(processedResult.contract_compliance.backstage, null, 2) : 'None'}
        `.trim();

        sections.push({
          title: 'Schema Rule-Patch Compliance',
          body: sanitizeForPDF(complianceText),
          mode: 'regular'
        });
      }

      // Add rendered summary if available
      if (sanitizedReport.renderedText) {
        sections.push({
          title: 'Rendered Summary',
          body: sanitizedReport.renderedText,
          mode: 'regular'
        });
      }

      // Add contract lint report if available
      if (lintReport) {
        sections.push({
          title: 'Contract Validation Report',
          body: sanitizeForPDF(lintReport),
          mode: 'regular'
        });
      }

      // Add sanitized raw JSON
      sections.push({
        title: 'Raw JSON Snapshot (Sanitized)',
        body: sanitizedReport.rawJSON || '{}',
        mode: 'mono',
      });

      const pdfDoc = await PDFDocument.create();
      const titleSuffix = contractCompliant ? ' (Schema Compliant)' : '';
      pdfDoc.setTitle(sanitizeForPDF(`Woven Web App — ${reportKind} Report${titleSuffix}`));
      pdfDoc.setSubject(sanitizeForPDF('Math Brain geometry export with schema rule-patch enforcement'));
      pdfDoc.setAuthor('Woven Web App');
      pdfDoc.setCreationDate(generatedAt);
      pdfDoc.setModificationDate(generatedAt);
      if (contractCompliant) {
        pdfDoc.setKeywords([
          'astrology',
          'schema-compliant',
          `mode-${reportMode}`,
          'clear-mirror-1.3',
          'contract-validated'
        ]);
      }

      const regularFont = await pdfDoc.embedFont(StandardFonts.Helvetica);
      const boldFont = await pdfDoc.embedFont(StandardFonts.HelveticaBold);
      const monoFont = await pdfDoc.embedFont(StandardFonts.Courier);

      const margin = 48;
      const headerSize = 16;
      const bodySize = 11;
      const monoSize = 9;

      let page = pdfDoc.addPage();
      let { width, height } = page.getSize();
      let cursorY = height - margin;
      let maxWidth = width - margin * 2;

      const ensureSpace = (needed: number) => {
        if (cursorY - needed < margin) {
          page = pdfDoc.addPage();
          ({ width, height } = page.getSize());
          maxWidth = width - margin * 2;
          cursorY = height - margin;
        }
      };

      const drawLine = (
        text: string,
        options: { font: any; size: number; color?: ReturnType<typeof rgb>; gap?: number; xOffset?: number },
      ) => {
        const { font, size, color = rgb(0.1, 0.1, 0.1), gap = 4, xOffset = 0 } = options;
        ensureSpace(size + gap);
        // Sanitize text before drawing to prevent PDF encoding errors
        const sanitizedText = sanitizeForPDF(text);
        page.drawText(sanitizedText, { x: margin + xOffset, y: cursorY, size, font, color });
        cursorY -= size + gap;
      };

      const wrapRegular = (input: string) => {
        const lines: string[] = [];
        const text = sanitizeForPDF(input).replace(/\s+/g, ' ').trim();
        if (!text) {
          lines.push('');
          return lines;
        }
        const words = text.split(' ');
        let current = '';
        for (const word of words) {
          const candidate = current ? `${current} ${word}` : word;
          if (regularFont.widthOfTextAtSize(candidate, bodySize) <= maxWidth) {
            current = candidate;
          } else {
            if (current) lines.push(current);
            if (regularFont.widthOfTextAtSize(word, bodySize) <= maxWidth) {
              current = word;
            } else {
              let remaining = word;
              const approxCharWidth = regularFont.widthOfTextAtSize('M', bodySize) || bodySize * 0.6;
              const maxChars = Math.max(1, Math.floor(maxWidth / approxCharWidth));
              while (remaining.length > 0) {
                lines.push(remaining.slice(0, maxChars));
                remaining = remaining.slice(maxChars);
              }
              current = '';
            }
          }
        }
        if (current) lines.push(current);
        return lines;
      };

      const writeParagraph = (text: string) => {
        const normalized = text.replace(/\r/g, '');
        const chunks = normalized.split(/\n+/);
        for (const chunk of chunks) {
          const trimmed = chunk.trim();
          if (!trimmed) {
            ensureSpace(bodySize);
            cursorY -= bodySize;
            continue;
          }
          const wrapped = wrapRegular(trimmed);
          for (const line of wrapped) {
            drawLine(line, { font: regularFont, size: bodySize });
          }
          if (cursorY - 2 < margin) {
            ensureSpace(bodySize);
          }
          cursorY -= 2;
        }
      };

      const writeMonospace = (text: string) => {
        const sanitized = sanitizeForPDF(text);
        const normalized = sanitized.replace(/\r/g, '');
        const lines = normalized.split('\n');
        const charWidth = monoFont.widthOfTextAtSize('M', monoSize) || monoSize * 0.6;
        const maxChars = Math.max(1, Math.floor(maxWidth / charWidth));
        for (const raw of lines) {
          if (!raw) {
            ensureSpace(monoSize);
            cursorY -= monoSize;
            continue;
          }
          let remaining = raw;
          while (remaining.length > 0) {
            const segment = remaining.slice(0, maxChars);
            drawLine(segment, { font: monoFont, size: monoSize, gap: 2 });
            remaining = remaining.slice(segment.length);
          }
        }
      };

      drawLine(`Woven Web App · ${reportKind} Report`, { font: boldFont, size: headerSize, gap: 8 });
      drawLine(`Generated: ${generatedAt.toLocaleString()}`, { font: regularFont, size: 10, color: rgb(0.35, 0.35, 0.35), gap: 12 });

      sections.forEach((section) => {
        drawLine(section.title, { font: boldFont, size: 13, gap: 6 });
        if (section.mode === 'mono') {
          writeMonospace(section.body);
        } else {
          writeParagraph(section.body);
        }
        if (cursorY - 6 < margin) {
          ensureSpace(bodySize);
        }
        cursorY -= 6;
      });

      const pdfBytes = await pdfDoc.save();
      const pdfBlob = new Blob([new Uint8Array(pdfBytes)], { type: 'application/pdf' });

      const url = URL.createObjectURL(pdfBlob);
      const link = document.createElement('a');
      const stamp = generatedAt.toISOString().slice(0, 10);
      link.href = url;
      link.download = `math-brain-report-${stamp}.pdf`;
      document.body.appendChild(link);
      link.click();
      setTimeout(() => {
        try { document.body.removeChild(link); } catch {/* noop */}
        try { URL.revokeObjectURL(url); } catch {/* noop */}
      }, 150);
      setToast('Downloading PDF report');
      setTimeout(() => setToast(null), 1600);
    } catch (err) {
      console.error('PDF export failed', err);
      setToast('Could not generate PDF');
      setTimeout(() => setToast(null), 2000);
    }
  }

  function downloadResultJSON() {
    if (!result) return;
    try {
      // Create frontstage-only version with normalized values
      const frontStageResult = createFrontStageResult(result);

      const blob = new Blob([JSON.stringify(frontStageResult, null, 2)], { type: 'application/json' });
      const url = URL.createObjectURL(blob);
      const a = document.createElement('a');
      const stamp = new Date().toISOString().slice(0,10).replace(/-/g,'');
      a.href = url;
      a.download = `math-brain-result-${stamp}.json`;
      document.body.appendChild(a);
      a.click();
      a.remove();
      URL.revokeObjectURL(url);
      try { setToast('Downloading result JSON'); setTimeout(()=>setToast(null), 1400); } catch {/* noop */}
    } catch {/* noop */}
  }

  function downloadBackstageJSON() {
    if (!result) return;
    try {
      // Download raw result with all backstage data for debugging
      const blob = new Blob([JSON.stringify(result, null, 2)], { type: 'application/json' });
      const url = URL.createObjectURL(blob);
      const a = document.createElement('a');
      const stamp = new Date().toISOString().slice(0,10).replace(/-/g,'');
      a.href = url;
      a.download = `math-brain-backstage-${stamp}.json`;
      document.body.appendChild(a);
      a.click();
      a.remove();
      URL.revokeObjectURL(url);
      try { setToast('Downloading backstage JSON for debugging'); setTimeout(()=>setToast(null), 1400); } catch {/* noop */}
    } catch {/* noop */}
  }

  // Create frontstage-only version with normalized Balance Meter values (0-5 scale)
  function createFrontStageResult(rawResult: any) {
    const toNumber = (value: any): number | undefined => {
      if (typeof value === 'number' && Number.isFinite(value)) return value;
      if (typeof value === 'string') {
        const parsed = Number(value);
        if (!Number.isNaN(parsed)) return parsed;
      }
      if (value && typeof value === 'object') {
        if (typeof value.value === 'number' && Number.isFinite(value.value)) return value.value;
        if (typeof value.mean === 'number' && Number.isFinite(value.mean)) return value.mean;
        if (typeof value.score === 'number' && Number.isFinite(value.score)) return value.score;
      }
      return undefined;
    };

    // Normalize raw values to frontstage ranges
    const normalizeToFrontStage = (rawValue: number, type: 'magnitude' | 'valence' | 'volatility'): number => {
      if (type === 'magnitude' || type === 'volatility') {
        // Raw values typically range 0-500+, normalize to 0-5
        return Math.min(5, Math.max(0, Math.round((rawValue / 100) * 10) / 10));
      } else if (type === 'valence') {
        // Raw values typically range -500 to +500, normalize to -5 to +5
        return Math.min(5, Math.max(-5, Math.round((rawValue / 100) * 10) / 10));
      }
      return rawValue;
    };

    const getStateLabel = (value: number, type: 'magnitude' | 'valence' | 'volatility'): string => {
      if (type === 'magnitude') {
        if (value >= 4) return 'High';
        if (value >= 2) return 'Active';
        if (value >= 1) return 'Murmur';
        return 'Latent';
      } else if (type === 'valence') {
        if (value >= 3) return 'High-Positive';
        if (value >= 1) return 'Positive';
        if (value >= -1) return 'Neutral';
        if (value >= -3) return 'Low-Negative';
        return 'High-Negative';
      } else if (type === 'volatility') {
        if (value >= 4) return 'Very High';
        if (value >= 2) return 'High';
        if (value >= 1) return 'Moderate';
        return 'Low';
      }
      return 'Unknown';
    };

    // Create a clean copy with frontstage values
    const frontStageResult: any = {
      ...rawResult,
      _frontstage_notice: "This export shows normalized Balance Meter values in the user-facing 0-5 scale range. Raw backstage calculations have been converted to frontstage presentation format.",
      balance_meter: {}
    };

    // Process person_a summary data
    if (rawResult?.person_a?.summary) {
      const summary = rawResult.person_a.summary;
      const rawMag = toNumber(summary.magnitude);
      const rawVal = toNumber(summary.valence_bounded ?? summary.valence);
      const rawVol = toNumber(summary.volatility);

      frontStageResult.balance_meter = {
        magnitude: rawMag ? normalizeToFrontStage(rawMag, 'magnitude') : undefined,
        valence: rawVal ? normalizeToFrontStage(rawVal, 'valence') : undefined,
        volatility: rawVol ? normalizeToFrontStage(rawVol, 'volatility') : undefined,
        magnitude_label: rawMag ? getStateLabel(normalizeToFrontStage(rawMag, 'magnitude'), 'magnitude') : undefined,
        valence_label: rawVal ? getStateLabel(normalizeToFrontStage(rawVal, 'valence'), 'valence') : undefined,
        volatility_label: rawVol ? getStateLabel(normalizeToFrontStage(rawVol, 'volatility'), 'volatility') : undefined,
        _scale_note: "magnitude: 0-5, valence: -5 to +5, volatility: 0-5"
      };

      // Update the summary in person_a to use frontstage values
      frontStageResult.person_a.summary = {
        ...summary,
        magnitude: frontStageResult.balance_meter.magnitude,
        valence: frontStageResult.balance_meter.valence,
        volatility: frontStageResult.balance_meter.volatility,
        magnitude_label: frontStageResult.balance_meter.magnitude_label,
        valence_label: frontStageResult.balance_meter.valence_label,
        volatility_label: frontStageResult.balance_meter.volatility_label
      };
    }

    // Process daily time series data if present
    if (rawResult?.person_a?.chart?.transitsByDate) {
      const daily = rawResult.person_a.chart.transitsByDate;
      const normalizedDaily: any = {};

      Object.keys(daily).forEach(date => {
        const dayData = daily[date];
        if (dayData?.seismograph) {
          const rawMag = toNumber(dayData.seismograph.magnitude);
          const rawVal = toNumber(dayData.seismograph.valence_bounded ?? dayData.seismograph.valence);
          const rawVol = toNumber(dayData.seismograph.volatility);

          normalizedDaily[date] = {
            ...dayData,
            seismograph: {
              ...dayData.seismograph,
              magnitude: rawMag ? normalizeToFrontStage(rawMag, 'magnitude') : dayData.seismograph.magnitude,
              valence: rawVal ? normalizeToFrontStage(rawVal, 'valence') : dayData.seismograph.valence,
              volatility: rawVol ? normalizeToFrontStage(rawVol, 'volatility') : dayData.seismograph.volatility
            }
          };
        } else {
          normalizedDaily[date] = dayData;
        }
      });

      frontStageResult.person_a.chart.transitsByDate = normalizedDaily;
    }

    // Remove or hide backstage calculation details
    if (frontStageResult.person_a?.sfd) {
      // Keep SFD as it's meant to be shown, but add a note
      frontStageResult.person_a.sfd._note = "SFD (Support-Friction Differential) values are preserved as calculated";
    }

    return frontStageResult;
  }

  function persistSessionArtifacts(data: any) {
    if (typeof window === 'undefined' || !data) return;

    const toNumber = (value: any): number | undefined => {
      if (typeof value === 'number' && Number.isFinite(value)) return value;
      if (typeof value === 'string') {
        const parsed = Number(value);
        if (!Number.isNaN(parsed)) return parsed;
      }
      if (value && typeof value === 'object') {
        if (typeof value.value === 'number' && Number.isFinite(value.value)) return value.value;
        if (typeof value.mean === 'number' && Number.isFinite(value.mean)) return value.mean;
        if (typeof value.score === 'number' && Number.isFinite(value.score)) return value.score;
      }
      return undefined;
    };

    const summarySource =
      data?.balance_meter?.channel_summary ||
      data?.person_a?.derived?.seismograph_summary ||
      data?.summary?.balance_meter ||
      null;

    const magnitude = toNumber(summarySource?.magnitude ?? summarySource?.magnitude_value);
    const valence = toNumber(
      summarySource?.valence_bounded ?? summarySource?.valence ?? summarySource?.valence_mean,
    );
    const volatility = toNumber(summarySource?.volatility);
    const hasSummary =
      summarySource && [magnitude, valence, volatility].some((value) => typeof value === 'number');

    const hasDailySeries = Boolean(
      data?.person_a?.chart?.transitsByDate &&
        Object.keys(data.person_a.chart.transitsByDate || {}).length > 0,
    );

    const summaryForResume = hasSummary && hasDailySeries
      ? {
          magnitude: typeof magnitude === 'number' ? magnitude : 0,
          valence: typeof valence === 'number' ? valence : 0,
          volatility: typeof volatility === 'number' ? volatility : 0,
          magnitudeLabel:
            summarySource?.magnitude_label ??
            (typeof magnitude === 'number'
              ? magnitude >= 3
                ? 'Surge'
                : magnitude >= 1
                  ? 'Active'
                  : 'Calm'
              : undefined),
          valenceLabel:
            summarySource?.valence_label ??
            (typeof valence === 'number'
              ? valence > 0.5
                ? 'Supportive'
                : valence < -0.5
                  ? 'Challenging'
                  : 'Mixed'
              : undefined),
          volatilityLabel:
            summarySource?.volatility_label ??
            (typeof volatility === 'number'
              ? volatility >= 3
                ? 'Scattered'
                : volatility >= 1
                  ? 'Variable'
                  : 'Stable'
              : undefined),
        }
      : undefined;

    try {
      const sessionPayload: Record<string, any> = {
        createdAt: new Date().toISOString(),
        from: 'math-brain',
        inputs: {
          mode,
          step,
          reportType,
          startDate,
          endDate,
          includePersonB,
          includeTransits,
          translocation,
          contactState,
          relationship: {
            type: relationshipType,
            intimacy_tier: relationshipType === 'PARTNER' ? relationshipTier || undefined : undefined,
            role: relationshipType !== 'PARTNER' ? relationshipRole || undefined : undefined,
            contact_state: contactState,
            ex_estranged: relationshipType === 'FRIEND' ? undefined : exEstranged,
            notes: relationshipNotes || undefined,
          },
          personA: {
            name: personA.name,
            timezone: personA.timezone,
            city: personA.city,
            state: personA.state,
          },
          ...(includePersonB
            ? {
                personB: {
                  name: personB.name,
                  timezone: personB.timezone,
                  city: personB.city,
                  state: personB.state,
                },
              }
            : {}),
        },
        resultPreview: { hasDaily: hasDailySeries },
      };
      if (summaryForResume) {
        sessionPayload.summary = summaryForResume;
      }
      window.localStorage.setItem('mb.lastSession', JSON.stringify(sessionPayload));
    } catch (error) {
      console.error('Failed to persist Math Brain session resume data', error);
    }

    if (reportType !== 'mirror') {
      return;
    }

    try {
      const birthDate = (() => {
        const y = Number(personA.year);
        const m = Number(personA.month);
        const d = Number(personA.day);
        if (![y, m, d].every((n) => Number.isFinite(n))) return undefined;
        return `${String(y).padStart(4, '0')}-${String(m).padStart(2, '0')}-${String(d).padStart(2, '0')}`;
      })();
      const birthTime = (() => {
        if (allowUnknownA) return 'Unknown (planetary-only)';
        const hour = Number(personA.hour);
        const minute = Number(personA.minute);
        if (![hour, minute].every((n) => Number.isFinite(n))) return undefined;
        return `${String(hour).padStart(2, '0')}:${String(minute).padStart(2, '0')}`;
      })();
      const locationParts = [personA.city, personA.state]
        .map((value) => (typeof value === 'string' ? value.trim() : ''))
        .filter(Boolean);
      const baseLocation = locationParts.join(', ');
      const birthLocation = baseLocation
        ? personA.timezone
          ? `${baseLocation} (${personA.timezone})`
          : baseLocation
        : personA.timezone || undefined;

      const contextPieces: string[] = [];
      contextPieces.push('Math Brain mirror geometry');
      if (includeTransits && startDate && endDate) {
        contextPieces.push(`Window ${startDate} → ${endDate}`);
      }
      if (RELATIONAL_MODES.includes(mode)) {
        contextPieces.push(mode.replace(/_/g, ' '));
      }
      if (includePersonB && personB.name) {
        contextPieces.push(`with ${personB.name}`);
      }
      if (translocation && translocation !== 'NONE') {
        contextPieces.push(`Relocation ${translocation}`);
      }
      if (relocLabel) {
        contextPieces.push(relocLabel);
      }

      const meta: Record<string, any> = {
        timestamp: new Date().toISOString(),
        reportType,
        mode,
        context: contextPieces.filter(Boolean).join(' · ') || 'Mirror geometry ready for interpretation',
        person: {
          name: personA.name?.trim() || undefined,
          birthDate,
          birthTime,
          birthLocation,
        },
      };
      if (hasSummary) {
        meta.summary = {
          ...(typeof magnitude === 'number' ? { magnitude } : {}),
          ...(typeof valence === 'number' ? { valence } : {}),
          ...(typeof volatility === 'number' ? { volatility } : {}),
          ...(summarySource?.magnitude_label ? { magnitudeLabel: summarySource.magnitude_label } : {}),
          ...(summarySource?.valence_label ? { valenceLabel: summarySource.valence_label } : {}),
          ...(summarySource?.volatility_label ? { volatilityLabel: summarySource.volatility_label } : {}),
        };
      }
      if (includeTransits && startDate && endDate) {
        meta.window = { start: startDate, end: endDate, step };
      }
      if (includePersonB && personB.name) {
        meta.partner = { name: personB.name?.trim() || undefined };
      }
      if (relocLabel || (translocation && translocation !== 'NONE')) {
        meta.relocation = {
          ...(relocLabel ? { label: relocLabel } : {}),
          ...(relocTz ? { tz: relocTz } : {}),
          ...(translocation && translocation !== 'NONE' ? { mode: translocation } : {}),
        };
      }

      window.sessionStorage.setItem(
        'woven_report_for_raven',
        JSON.stringify({ meta, reportData: data }),
      );
    } catch (error) {
      console.error('Failed to stage Math Brain report for Raven', error);
    }
  }

  // Shared: Save current setup to JSON
  type SaveWhich = 'AUTO' | 'A_ONLY' | 'A_B';
  function handleSaveSetupJSON(which: SaveWhich = 'AUTO') {
    try {
      // portable snapshot (includes Person A & optionally Person B)
      const inputs: any = {
        schema: 'mb-1',
        mode,
        step,
        startDate,
        endDate,
        includePersonB,
        translocation,
        personA,
        personB,
        relationshipType,
        relationshipTier,
        relationshipRole,
        contactState,
        exEstranged,
        relationshipNotes,
      };

      // If Person B isn't included or has no meaningful values, omit it from the snapshot
      const hasMeaningfulB = Boolean(
        includePersonB && personB && (
          (personB as any).name?.toString().trim() ||
          (personB as any).latitude != null ||
          (personB as any).longitude != null ||
          (personB as any).timezone ||
          (personB as any).year || (personB as any).month || (personB as any).day ||
          (personB as any).hour || (personB as any).minute
        )
      );
      const forceExcludeB = which === 'A_ONLY';
      const forceIncludeB = which === 'A_B';
      const shouldIncludeB = forceIncludeB ? includePersonB : hasMeaningfulB;
      if (forceExcludeB || !shouldIncludeB) {
        delete inputs.personB;
        inputs.includePersonB = false;
      }

      const json = JSON.stringify(inputs, null, 2);
      const blob = new Blob([json], { type: 'application/json' });
      const stamp = new Date().toISOString().replace(/[-:]/g, '').replace(/\..+$/, '');
      const filename = which === 'A_ONLY' ? `math_brain_setup_A_${stamp}.json` : `math_brain_setup_${stamp}.json`;

      // Prefer File System Access API when available (Chrome/Edge)
      const w: any = window as any;
      if (typeof w.showSaveFilePicker === 'function') {
        (async () => {
          try {
            const handle = await w.showSaveFilePicker({
              suggestedName: filename,
              types: [
                {
                  description: 'JSON files',
                  accept: { 'application/json': ['.json'] },
                },
              ],
            });
            const writable = await handle.createWritable();
            await writable.write(blob);
            await writable.close();
            try { setToast('Saved setup JSON'); setTimeout(()=>setToast(null), 1800); } catch {/* noop */}
          } catch (e) {
            // If user cancels or API fails, fall back to anchor method
            const url = URL.createObjectURL(blob);
            const a = document.createElement('a');
            a.href = url;
            a.download = filename;
            document.body.appendChild(a);
            a.click();
            setTimeout(() => {
              document.body.removeChild(a);
              URL.revokeObjectURL(url);
              setToast('Setup JSON downloaded');
              setTimeout(() => setToast(null), 1800);
            }, 150);
          }
        })();
        return;
      }

      // Fallback: object URL + temporary anchor (works across browsers)
      const url = URL.createObjectURL(blob);
      const a = document.createElement('a');
      a.href = url;
      a.download = filename;
      a.style.display = 'none'; // Hide the link
      document.body.appendChild(a);
      a.click();

      // conservative cleanup to ensure download starts before revoke (Safari)
      setTimeout(() => {
        try { document.body.removeChild(a); } catch {/* noop */}
        try { URL.revokeObjectURL(url); } catch {/* noop */}
        setToast('Setup JSON downloaded');
        setTimeout(() => setToast(null), 1800);
      }, 150);
    } catch (err) {
      console.error('Save setup failed:', err);
      try {
        // Last-resort clipboard fallback to ensure action does something
        navigator?.clipboard?.writeText?.(JSON.stringify({
          mode, step, startDate, endDate, includePersonB, translocation, personA, personB
        }, null, 2)).then(()=>{
          setToast('Saved to clipboard (download blocked)');
          setTimeout(()=>setToast(null), 2200);
        }).catch(()=>{
          setToast('Save setup failed');
          setTimeout(()=>setToast(null), 2200);
        });
      } catch {/* noop */}
    }
  }

  // Shared: Load setup from JSON file and hydrate form
  async function handleLoadSetupFromFile(e: React.ChangeEvent<HTMLInputElement>) {
    const f = e.target.files?.[0];
    if (!f) { return; }
    try {
      const text = await f.text();
      const data = JSON.parse(text);
      setLoadError(null);

      const isMinimal = typeof data === 'object' && !!data && (
        data.personA || data.period || data.relocation
      );
      const isInternal = typeof data === 'object' && !!data && (
        data.personA && (data.personA.latitude != null || data.personA.coords)
      );
      const hasSchema = typeof data?.schema === 'string';

      if (!isMinimal && !isInternal && !hasSchema) {
        throw new Error('Invalid setup shape: expected .math_brain.json minimal schema or internal export.');
      }

      // Support minimal schema
      if ((isMinimal || hasSchema) && !isInternal) {
        const pA = data.personA || {};
        const coordsStr = pA.coords || '';
        const parsedA = coordsStr ? parseCoordinates(String(coordsStr), { rejectZeroZero: true }) : null;
        const [yy, mm, dd] = String(pA.date || '').split('-').map((x:string)=>Number(x));
        const [hh, min] = String(pA.time || '').split(':').map((x:string)=>Number(x));
        if (coordsStr && !parsedA) throw new Error('Invalid personA.coords');
        const nextA = { ...personA } as any;
        if (pA.name) nextA.name = String(pA.name);
        if (Number.isFinite(yy)) nextA.year = yy;
        if (Number.isFinite(mm)) nextA.month = mm;
        if (Number.isFinite(dd)) nextA.day = dd;
        if (Number.isFinite(hh)) nextA.hour = hh;
        if (Number.isFinite(min)) nextA.minute = min;
        if (pA.timezone) nextA.timezone = String(pA.timezone);
        if (parsedA) { nextA.latitude = parsedA.lat; nextA.longitude = parsedA.lon; setACoordsInput(formatDecimal(parsedA.lat, parsedA.lon)); setACoordsError(null); setACoordsValid(true); }
        if (data.zodiacType) nextA.zodiac_type = String(data.zodiacType);
        setPersonA(nextA);

        if (data.personB) {
          const pB = data.personB;
          const parsedB = pB.coords ? parseCoordinates(String(pB.coords), { rejectZeroZero: true }) : null;
          const nextB = { ...personB } as any;
          if (pB.name) nextB.name = String(pB.name);
          if (parsedB) { nextB.latitude = String(parsedB.lat); nextB.longitude = String(parsedB.lon); setBCoordsInput(formatDecimal(parsedB.lat, parsedB.lon)); setBCoordsError(null); setBCoordsValid(true); }
          if (pB.timezone) nextB.timezone = String(pB.timezone);
          setPersonB(nextB);
          setIncludePersonB(true);
        }

        if (data.relationship_context) {
          const rc = data.relationship_context;
          if (rc.type) setRelationshipType(String(rc.type).toUpperCase());
          if (rc.intimacy_tier) setRelationshipTier(String(rc.intimacy_tier));
          const contactRaw = rc.contact_state || rc.contactState || rc.contact_status;
          if (contactRaw) {
            const state = String(contactRaw).toUpperCase();
            setContactState(state === 'LATENT' ? 'LATENT' : 'ACTIVE');
          }
        }

        if (data.period) {
          const pr = data.period;
          if (pr.start) {
            setStartDate(String(pr.start));
            setUserHasSetDates(true);
          }
          if (pr.end) {
            setEndDate(String(pr.end));
            setUserHasSetDates(true);
          }
          if (pr.step) setStep(String(pr.step).toLowerCase());
        }

        if (data.relocation) {
          const rl = data.relocation;
          if (rl.mode) setTranslocation(normalizeTranslocationOption(rl.mode));
          if (rl.coords) {
            const rc = parseCoordinates(String(rl.coords), { rejectZeroZero: true });
            if (rc) { setRelocCoords(rc); setRelocInput(String(rl.coords)); }
          }
        }
      } else {
        // Internal shape hydration
        if (data.personA) setPersonA(data.personA);
        if (data.personB) setPersonB(data.personB);
        if (typeof data.includePersonB === 'boolean') setIncludePersonB(data.includePersonB);
        if (data.mode) setMode(normalizeReportMode(data.mode));
        if (data.step) setStep(data.step);
        if (data.startDate) {
          setStartDate(data.startDate);
          setUserHasSetDates(true);
        }
        if (data.endDate) {
          setEndDate(data.endDate);
          setUserHasSetDates(true);
        }
        if (typeof data.exEstranged === 'boolean') setExEstranged(data.exEstranged);
        if (typeof data.relationshipNotes === 'string') setRelationshipNotes(data.relationshipNotes);
        if (typeof data.relationshipTier === 'string') setRelationshipTier(data.relationshipTier);
        if (typeof data.relationshipRole === 'string') setRelationshipRole(data.relationshipRole);

        if (typeof data.contactState === 'string') setContactState(data.contactState.toUpperCase() === 'LATENT' ? 'LATENT' : 'ACTIVE');
        if (data.translocation) {
          setTranslocation(normalizeTranslocationOption(data.translocation));
        }

        // update single-field coord mirrors
        if (data.personA?.latitude != null && data.personA?.longitude != null) {
          setACoordsInput(formatDecimal(Number(data.personA.latitude), Number(data.personA.longitude)));
          setACoordsError(null);
          setACoordsValid(true);
        }
        if (data.personB?.latitude != null && data.personB?.longitude != null) {
          setBCoordsInput(formatDecimal(Number(data.personB.latitude), Number(data.personB.longitude)));
          setBCoordsError(null);
          setBCoordsValid(true);
        }
      }
    } catch {/* noop */}
    // Reset input to allow re-upload same file
    if (e.currentTarget) e.currentTarget.value = '';
  }

  const canSubmit = useMemo(() => {
    // Basic local checks
    const required = [
      personA.name,
      personA.city,
      personA.state,
      personA.timezone,
      personA.zodiac_type,
    ];
    // Allow unknown birth time when user selected a time policy (non-user_provided)
    const allowUnknownA = timeUnknown && timePolicy !== 'user_provided';
    // For Mirror runs, allow city/state/timezone without requiring lat/lon upfront
    const requireCoords = includeTransits;
    const numbers = [
      Number(personA.year),
      Number(personA.month),
      Number(personA.day),
      ...(allowUnknownA ? [] as number[] : [Number(personA.hour), Number(personA.minute)]),
      ...(requireCoords ? [Number(personA.latitude), Number(personA.longitude)] : [])
    ];
    const allPresent = required.every(Boolean) && numbers.every((n) => !Number.isNaN(n)) && aCoordsValid;

  const isRelational = RELATIONAL_MODES.includes(mode);
    if (!isRelational) {
      // Natal-only runs (no transits) do not require a date window
      if (!includeTransits) return allPresent;
      return allPresent && Boolean(startDate) && Boolean(endDate);
    }

    // For relational modes, Person B must be included and minimally valid
  if (!includePersonB) return false;
  const bRequired = [personB.name, personB.city, personB.state, personB.timezone, personB.zodiac_type];
  const allowUnknownB = timeUnknownB && timePolicy !== 'user_provided';
  const bNums = [
    Number(personB.year), Number(personB.month), Number(personB.day),
    ...(allowUnknownB ? [] as number[] : [Number(personB.hour), Number(personB.minute)]),
    Number(personB.latitude), Number(personB.longitude)
  ];
  const bOk = bRequired.every(Boolean) && bNums.every((n)=>!Number.isNaN(n)) && bCoordsValid;

    // Relationship context soft validation (backend will enforce precisely)
    let relOk = true;
    if (relationshipType === 'PARTNER') relOk = !!relationshipTier;
    if (relationshipType === 'FAMILY') relOk = !!relationshipRole;

    return allPresent && bOk && relOk && Boolean(startDate) && Boolean(endDate);
  }, [personA, personB, includePersonB, relationshipType, relationshipTier, relationshipRole, mode, startDate, endDate, aCoordsValid, bCoordsValid, timeUnknown, timeUnknownB, timePolicy]);
  const submitDisabled = useMemo(() => {
    // Additional relocation/report gate
    const locGate = needsLocation(reportType, includeTransits, personA);
    if (includeTransits && !locGate.hasLoc) return true;
    if (!canSubmit || loading) return true;
    return false;
  }, [canSubmit, loading, personA, reportType]);

  // Debug panel toggle (append ?debug=1 to the URL to enable)
  const [debugMode, setDebugMode] = useState(false);

  const debugInfo = useMemo(() => ({
    reportType,
    needsLocation: needsLocation(reportType, includeTransits, personA),
    canSubmit,
    submitDisabled,
    aCoordsValid,
    bCoordsValid,
    includePersonB,
    timeUnknown,
    timeUnknownB,
    timePolicy,
    contactState,
    personA_lat_type: typeof (personA as any).latitude,
    personA_lon_type: typeof (personA as any).longitude,
  }), [reportType, includeTransits, canSubmit, submitDisabled, aCoordsValid, bCoordsValid, includePersonB, timeUnknown, timeUnknownB, timePolicy, contactState, personA]);

  async function onSubmit(e: React.FormEvent) {
    e.preventDefault();
    // Frontend relocation gate for Balance Meter
    const locGate = needsLocation(reportType, includeTransits, personA);
    if (includeTransits && !locGate.hasLoc) {
      setToast('Transits need current location to place houses correctly. Add a location or switch to natal-only mode.');
      setTimeout(()=>setToast(null), 2500);
      return;
    }
    if (!canSubmit) return;
    if (startDate && endDate && new Date(startDate) > new Date(endDate)) {
      setError("Transit start date must be on or before the end date.");
      return;
    }
    const nowTs = Date.now();
    if (nowTs - lastSubmitRef.current < 800) {
      return; // debounce rapid re-submits
    }
    lastSubmitRef.current = nowTs;
    const t0 = typeof performance !== 'undefined' ? performance.now() : 0;
    setLoading(true);
    setError(null);
    setResult(null);
    try {
      const wantsTransits = includeTransits;
      const payload = {
        mode,
        personA: {
          ...personA,
          nation: "US", // Always send "US" as country for API compatibility
          year: Number(personA.year),
          month: Number(personA.month),
          day: Number(personA.day),
          hour: Number(personA.hour),
          minute: Number(personA.minute),
          latitude: Number(personA.latitude),
          longitude: Number(personA.longitude),
        },
        time_policy: ((): TimePolicyChoice => {
          if (!timeUnknown) return 'user_provided';
          return timePolicy;
        })(),
        ...(wantsTransits ? {
          window: { start: startDate, end: endDate, step },
          transits: { from: startDate, to: endDate, step },
        } : {}),
        transitStartDate: startDate,
        transitEndDate: endDate,
        transitStep: step,
        // Report type drives backend routing semantics (mirror vs balance meter)
        context: {
          mode: reportType === 'balance' ? 'balance_meter' : 'mirror',
        },
        // Pass translocation intent to backend (data-only context)
        translocation: ((): any => {
          if (!includeTransits) {
            return { applies: false, method: 'Natal' };
          }
          const mode = relocationStatus.effectiveMode;
          if (mode === 'NONE' || mode === 'A_NATAL' || mode === 'B_NATAL') {
            return { applies: false, method: 'Natal' };
          }
          if (mode === 'MIDPOINT') {
            return { applies: true, method: 'Midpoint' };
          }
          const methodMap: Record<TranslocationOption, string> = {
            NONE: 'Natal',
            A_NATAL: 'Natal',
            A_LOCAL: 'A_local',
            B_NATAL: 'Natal',
            B_LOCAL: 'B_local',
            BOTH_LOCAL: 'Both_local',
            MIDPOINT: 'Midpoint',
          };
          return {
            applies: true,
            method: methodMap[mode] || 'Custom',
            coords:
              !relocCoords
                ? undefined
                : { latitude: relocCoords.lat, longitude: relocCoords.lon },
            current_location: relocLabel || undefined,
            tz: relocTz || undefined,
          };
        })(),
      };

      // Persist last inputs for resume (conditional)
      try {
        if (saveForNextSession) {
          const inputs = {
            mode,
            step,
            startDate,
            endDate,
            includePersonB,
            translocation,
            relationshipType,
            relationshipTier,
            relationshipRole,
            contactState,
            exEstranged,
            relationshipNotes,
            personA,
            personB,
          };
          window.localStorage.setItem('mb.lastInputs', JSON.stringify(inputs));
          setHasSavedInputs(true);
        }
      } catch {/* ignore */}

      // Attach Person B and relationship context for relational or dual modes
      if (RELATIONAL_MODES.includes(mode) && includePersonB) {
        (payload as any).personB = {
          ...personB,
          nation: "US", // Always send "US" as country for API compatibility
          year: Number(personB.year),
          month: Number(personB.month),
          day: Number(personB.day),
          hour: Number(personB.hour),
          minute: Number(personB.minute),
          latitude: Number(personB.latitude),
          longitude: Number(personB.longitude),
        };
        (payload as any).relationship_context = {
          type: relationshipType,
          intimacy_tier: relationshipType === 'PARTNER' ? relationshipTier : undefined,
          role: relationshipType !== 'PARTNER' ? relationshipRole : undefined,
          contact_state: contactState,
          ex_estranged: relationshipType === 'FRIEND' ? undefined : exEstranged,
          notes: relationshipNotes || undefined,
        };
      }

      const res = await fetch("/api/astrology-mathbrain", {
        method: "POST",
        headers: { "Content-Type": "application/json" },
        body: JSON.stringify(payload),
      });
      const data = await res.json();
      if (!res.ok || data?.success === false) {
        const msg = data?.error || `Request failed (${res.status})`;
        setToast('Report preparation failed.');
        setTimeout(()=>setToast(null), 2500);
        throw new Error(msg);
      }
      // Always store result to enable downloads for both report types
      setResult(data);
      setLayerVisibility({ ...DEFAULT_LAYER_VISIBILITY });
      persistSessionArtifacts(data);
      // Optional: store a quick meta view to guide banners
      try {
        const metaA = (data?.person_a?.meta) || (data?.provenance?.time_meta_a);
        if (metaA) {
          // Reflect server meta back into UI hints (no mutation of inputs)
          // Could update a local banner state here if desired
        }
      } catch {/* noop */}
      // No automatic handoff to Poetic Brain - maintaining separation principle
      // Mirror no longer auto-redirects; provide separate chat action
      // Telemetry (dev only)
      if (process.env.NODE_ENV !== 'production') {
        const t1 = typeof performance !== 'undefined' ? performance.now() : 0;
        // eslint-disable-next-line no-console
        console.info('[MB] Completed in', Math.round(t1 - t0), 'ms');
      }
    } catch (err: any) {
      setToast('Report preparation failed.');
      setTimeout(()=>setToast(null), 2500);
      setError(err?.message || "Unexpected error");
      if (process.env.NODE_ENV !== 'production') {
        const t1 = typeof performance !== 'undefined' ? performance.now() : 0;
        // eslint-disable-next-line no-console
        console.info('[MB] Failed in', Math.round(t1 - t0), 'ms', '-', err?.message);
      }
    } finally {
      setLoading(false);
    }
  }

  // Duplicate download functions removed - using downloadResultJSON and downloadResultPDF instead

  const canVisitPoetic = layerVisibility.geometries || layerVisibility.diagnostics;
  const handlePoeticBrainClick = useCallback((event: React.MouseEvent<HTMLAnchorElement>) => {
    if (!canVisitPoetic) {
      event.preventDefault();
      setToast('Open the Key Geometries layer before continuing to Poetic Brain.');
      setTimeout(() => setToast(null), 2500);
    }
  }, [canVisitPoetic]);

  return (
    <main className="mx-auto max-w-6xl px-6 py-12">
      {/* Auth handled globally by HomeHero - Math Brain works independently */}

      <header className="text-center print:hidden">
        <h1 className="text-4xl md:text-5xl font-bold tracking-tight text-slate-100">Math Brain</h1>
        <p className="mt-4 text-base md:text-lg text-slate-300">
          Run the geometry first. Then jump into Chat to synthesize the narrative.
        </p>
        
        {/* Math Brain: FIELD Layer Only */}
        <div className="mt-6 flex items-center justify-center gap-4 text-sm text-slate-400">
          <div className="flex items-center gap-2">
            <span className="rounded bg-amber-600 px-2 py-1 text-xs font-medium text-slate-100">FIELD</span>
            <span className="text-xs">Geometric calculation engine</span>
          </div>
          <span className="text-slate-600">→</span>
          <div className="flex items-center gap-2 opacity-50">
            <span className="rounded bg-slate-700 px-2 py-1 text-xs font-medium text-slate-400">MAP</span>
            <span className="text-xs">Raven handles</span>
          </div>
          <span className="text-slate-600">→</span>
          <div className="flex items-center gap-2 opacity-50">
            <span className="rounded bg-slate-700 px-2 py-1 text-xs font-medium text-slate-400">VOICE</span>
            <span className="text-xs">Raven handles</span>
          </div>
        </div>
      </header>

      {/* Lens stripe - exact microcopy per UI/UX contract */}
      <div className="mt-6 mb-8 rounded-lg border border-slate-600 bg-slate-800/40 px-4 py-3 text-center print:hidden">
        <div className="text-sm text-slate-200">
          {reportHeader.relocated.active
            ? `Lens: ${reportHeader.relocated.label || "Relocated (label missing)."}`
            : "Lens: Natal houses (no relocation)."}
        </div>
      </div>


      <div className="mt-8 flex flex-wrap gap-3 justify-center print:hidden">
        <a
          href="/"
          className="rounded-md border border-slate-700 bg-slate-800 px-4 py-2 text-slate-100 hover:bg-slate-700"
        >
          Back Home
        </a>
        {showLegacyLink && (
          <a
            href="/index.html"
            className="rounded-md bg-indigo-600 px-4 py-2 text-white hover:bg-indigo-500"
            target="_blank"
            rel="noopener noreferrer"
          >
            Open Legacy Math Brain
          </a>
        )}
      </div>

      {hasSavedInputs && (
        <div className="mt-6 flex items-center justify-center gap-3 print:hidden">
          <div className="rounded-md border border-slate-700 bg-slate-800/60 px-3 py-2 text-slate-200 text-sm">
            A previous session was found.
          </div>
          <button type="button" onClick={resumeLastInputs} className="rounded-md bg-indigo-600 px-3 py-2 text-white hover:bg-indigo-500 text-sm focus-visible:outline-none focus-visible:ring-2 focus-visible:ring-indigo-500">Resume inputs</button>
          <button type="button" onClick={resetSessionMemory} className="rounded-md border border-slate-700 bg-slate-800 px-3 py-2 text-slate-100 hover:bg-slate-700 text-sm focus-visible:outline-none focus-visible:ring-2 focus-visible:ring-slate-400">Reset</button>
        </div>
      )}

      <form onSubmit={onSubmit} className="mt-10 print:hidden">
        {debugMode && (
          <div className="mb-4 rounded-md border border-slate-600 bg-slate-900/60 p-3 text-xs text-slate-200">
            <div className="font-medium mb-2">Debug — gating state</div>
            <pre className="whitespace-pre-wrap break-words text-[12px]">{JSON.stringify(debugInfo, null, 2)}</pre>
          </div>
        )}
        {/* Session presets toolbar */}
        <div className="mb-4 flex flex-wrap items-center justify-between gap-3 rounded-md border border-slate-700 bg-slate-900/50 p-3">
          <label className="inline-flex items-center gap-2 text-sm text-slate-200">
            <input
              type="checkbox"
              className="h-4 w-4 rounded border-slate-600 bg-slate-900 text-indigo-600 focus:ring-indigo-500"
              checked={saveForNextSession}
              onChange={(e)=>setSaveForNextSession(e.target.checked)}
            />
            Save for next session
          </label>
          <div className="flex flex-wrap items-center gap-2">
            <div className="inline-flex overflow-hidden rounded-md border border-slate-700 bg-slate-800">
              <button
                type="button"
                onClick={() => handleSaveSetupJSON('A_ONLY')}
                className="px-3 py-1.5 text-slate-100 hover:bg-slate-700 focus-visible:outline-none focus-visible:ring-2 focus-visible:ring-slate-400"
                title="Save only Person A’s setup to JSON"
                aria-label="Save only Person A setup"
              >
                Save A
              </button>
              <div className="h-6 w-px bg-slate-700 my-1" />
              <button
                type="button"
                onClick={() => handleSaveSetupJSON('A_B')}
                className="px-3 py-1.5 text-slate-100 hover:bg-slate-700 focus-visible:outline-none focus-visible:ring-2 focus-visible:ring-slate-400"
                title="Save Person A + B (if included)"
                aria-label="Save Person A and B setup"
              >
                Save A+B
              </button>
            </div>
            <button
              type="button"
              onClick={() => fileInputRef.current?.click()}
              className="rounded-md border border-slate-700 bg-slate-800 px-3 py-1.5 text-slate-100 hover:bg-slate-700 focus-visible:outline-none focus-visible:ring-2 focus-visible:ring-slate-400"
              aria-label="Load a setup from a JSON file"
            >
              Load setup…
            </button>
            <input
              ref={fileInputRef}
              type="file"
              accept="application/json"
              onChange={handleLoadSetupFromFile}
              className="hidden"
              aria-label="Upload setup JSON file"
            />
          </div>
          {loadError && (
            <div className="mt-2 text-xs text-red-400">{loadError}</div>
          )}
        </div>

        {/* Session framing copy replaces the old Mirror vs Balance fork */}
        <section aria-labelledby="session-path-heading" className="mb-6 rounded-lg border border-slate-700 bg-slate-800/60 p-4">
          <h3 id="session-path-heading" className="text-sm font-medium text-slate-200">Dynamic Report Flow</h3>
          <div className="mt-3 flex flex-col gap-4 md:flex-row md:items-start md:justify-between">
            <p className="text-sm text-slate-300 md:max-w-xl">
              Math Brain now runs a single dynamic report. Every session opens with a Mirror-first summary and then lets you reveal
              Balance metrics, key geometries, and audits step-by-step after the geometry is ready.
            </p>
            <div className="flex flex-col gap-2 text-xs text-slate-400 md:text-right">
              <div className="inline-flex items-center gap-2 self-start rounded-full border border-indigo-500/70 bg-indigo-500/10 px-3 py-1 text-[11px] font-semibold uppercase tracking-wide text-indigo-200 md:self-end">
                <span>Field → Map → Voice</span>
              </div>
              <span>
                Toggle <strong>Include Transits</strong> on the right to add symbolic weather. Leave it off for natal baseline runs.
              </span>
            </div>
          </div>
        </section>
        <div className="grid grid-cols-1 gap-6 lg:grid-cols-2 items-start">
          {/* Left column: Person A */}
          <Section title="Person A (required)">
            <div className="grid grid-cols-1 gap-4 sm:grid-cols-2">
            <div>
              <label htmlFor="a-name" className="block text-[11px] uppercase tracking-wide text-slate-300">Name</label>
              <input
                id="a-name"
                placeholder="Your Name"
                className="mt-1 w-full h-10 rounded-md border border-slate-600 bg-slate-900 px-3 text-center text-slate-100 placeholder:text-slate-500 focus-visible:outline-none focus-visible:ring-2 focus-visible:ring-indigo-500"
                value={personA.name}
                onChange={(e) => setPersonA({ ...personA, name: e.target.value })}
                required
              />
            </div>
              <div className="grid grid-cols-5 gap-2">
                <div>
                  <label htmlFor="a-year" className="block text-[11px] uppercase tracking-wide text-slate-300">Year</label>
                  <input
                    id="a-year"
                    type="text"
                    inputMode="numeric"
                    className="mt-1 w-full min-w-[80px] h-10 rounded-md border border-slate-600 bg-slate-900 px-3 text-slate-100 focus-visible:outline-none focus-visible:ring-2 focus-visible:ring-indigo-500"
                    value={String(personA.year)}
                    onChange={(e) => setPersonA({ ...personA, year: onlyDigits(e.target.value, 4) })}
                    placeholder="YYYY"
                    required
                  />
                </div>
                <div>
                  <label htmlFor="a-month" className="block text-[11px] uppercase tracking-wide text-slate-300">Month</label>
                  <input
                    id="a-month"
                    type="text"
                    inputMode="numeric"
                    className="mt-1 w-full h-10 rounded-md border border-slate-600 bg-slate-900 px-3 text-center text-slate-100 focus-visible:outline-none focus-visible:ring-2 focus-visible:ring-indigo-500"
                    value={String(personA.month || '')}
                    onChange={(e) => {
                      const v = onlyDigits(e.target.value, 2);
                      if (!v) {
                        setPersonA({ ...personA, month: '' });
                        return;
                      }
                      const num = Number(v);
                      // Allow incomplete input (like "0") and valid range (1-12)
                      if (v === "0" || (num >= 1 && num <= 12)) {
                        setPersonA({ ...personA, month: v }); // Keep raw input like "0" or "04"
                      } else {
                        // Only clamp if it's a complete invalid number
                        const clamped = Math.min(12, Math.max(1, num));
                        setPersonA({ ...personA, month: String(clamped) });
                      }
                    }}
                    onBlur={(e) => {
                      const v = onlyDigits(e.target.value, 2);
                      const n = clampNum(v, 1, 12);
                      // Pad on blur for final formatting
                      setPersonA({ ...personA, month: Number.isNaN(n) ? '' : String(n).padStart(2, '0') });
                    }}
                    placeholder="MM"
                    required
                  />
                </div>
                <div>
                  <label htmlFor="a-day" className="block text-[11px] uppercase tracking-wide text-slate-300">Day</label>
                  <input
                    id="a-day"
                    type="text"
                    inputMode="numeric"
                    className="mt-1 w-full h-10 rounded-md border border-slate-600 bg-slate-900 px-3 text-center text-slate-100 focus-visible:outline-none focus-visible:ring-2 focus-visible:ring-indigo-500"
                    value={String(personA.day || '')}
                    onChange={(e) => {
                      const v = onlyDigits(e.target.value, 2);
                      if (!v) {
                        setPersonA({ ...personA, day: '' });
                        return;
                      }
                      const num = Number(v);
                      if (v === "0" || (num >= 1 && num <= 31)) {
                        setPersonA({ ...personA, day: v });
                      } else {
                        const clamped = Math.min(31, Math.max(1, num));
                        setPersonA({ ...personA, day: String(clamped) });
                      }
                    }}
                    onBlur={(e) => {
                      const v = onlyDigits(e.target.value, 2);
                      const n = clampNum(v, 1, 31);
                      // Pad on blur for final formatting
                      setPersonA({ ...personA, day: Number.isNaN(n) ? '' : String(n).padStart(2, '0') });
                    }}
                    placeholder="DD"
                    required
                  />
                </div>
                <div>
                  <label htmlFor="a-hour" className="block text-[11px] uppercase tracking-wide text-slate-300">Hour</label>
                  <input
                    id="a-hour"
                    type="text"
                    inputMode="numeric"
                    className="mt-1 w-full h-10 rounded-md border border-slate-600 bg-slate-900 px-3 text-slate-100 focus-visible:outline-none focus-visible:ring-2 focus-visible:ring-indigo-500"
                    value={String(personA.hour || '')}
                    onChange={(e) => {
                      const v = onlyDigits(e.target.value, 2);
                      const n = clampNum(v, 0, 23);
                      // Keep raw input while typing, only clamp if out of bounds
                      setPersonA({ ...personA, hour: Number.isNaN(n) ? v : (n === Number(v) ? v : String(n)) });
                    }}
                    onBlur={(e) => {
                      const v = onlyDigits(e.target.value, 2);
                      const n = clampNum(v, 0, 23);
                      // Pad on blur for final formatting
                      setPersonA({ ...personA, hour: Number.isNaN(n) ? '' : String(n).padStart(2, '0') });
                    }}
                    placeholder="HH"
                    required={!allowUnknownA}
                  />
                </div>
                <div>
                  <label htmlFor="a-minute" className="block text-[11px] uppercase tracking-wide text-slate-300">Minute</label>
                  <input
                    id="a-minute"
                    type="text"
                    inputMode="numeric"
                    className="mt-1 w-full min-w-[60px] h-10 rounded-md border border-slate-600 bg-slate-900 px-3 text-slate-100 focus-visible:outline-none focus-visible:ring-2 focus-visible:ring-indigo-500"
                    value={String(personA.minute || '')}
                    onChange={(e) => {
                      const v = onlyDigits(e.target.value, 2);
                      const n = clampNum(v, 0, 59);
                      // Keep raw input while typing, only clamp if out of bounds
                      setPersonA({ ...personA, minute: Number.isNaN(n) ? v : (n === Number(v) ? v : String(n)) });
                    }}
                    onBlur={(e) => {
                      const v = onlyDigits(e.target.value, 2);
                      const n = clampNum(v, 0, 59);
                      // Pad on blur for final formatting
                      setPersonA({ ...personA, minute: Number.isNaN(n) ? '' : String(n).padStart(2, '0') });
                    }}
                    placeholder="MM"
                    required={!allowUnknownA}
                  />
                </div>
              </div>            <div>
              <label htmlFor="a-city" className="block text-[11px] uppercase tracking-wide text-slate-300">City</label>
              <input
                id="a-city"
                className="mt-1 w-full h-10 rounded-md border border-slate-600 bg-slate-900 px-3 text-slate-100 focus-visible:outline-none focus-visible:ring-2 focus-visible:ring-indigo-500"
                value={personA.city}
                onChange={(e) => setPersonA({ ...personA, city: e.target.value })}
                required
              />
            </div>
            <div>
              <label htmlFor="a-state" className="block text-[11px] uppercase tracking-wide text-slate-300">State / Province</label>
              <input
                id="a-state"
                className="mt-1 w-full h-10 rounded-md border border-slate-600 bg-slate-900 px-3 text-slate-100 focus-visible:outline-none focus-visible:ring-2 focus-visible:ring-indigo-500"
                value={personA.state}
                onChange={(e) => setPersonA({ ...personA, state: e.target.value })}
                required
              />
              <p className="mt-1 text-[11px] text-slate-500">Nation assumed “US” for API compatibility.</p>
            </div>

            <div className="sm:col-span-2">
              <label htmlFor="a-coords" className="block text-[11px] uppercase tracking-wide text-slate-300">Birth Coordinates</label>
              <input
                id="a-coords"
                type="text"
                className={`mt-1 w-full rounded-md border bg-slate-900 px-3 py-2 text-slate-100 focus-visible:outline-none focus-visible:ring-2 focus-visible:ring-indigo-500 ${aCoordsError ? 'border-red-600' : 'border-slate-600'}`}
                value={aCoordsInput}
                onChange={(e) => {
                  const v = e.target.value;
                  setACoordsInput(v);
                  const parsed = parseCoordinates(v, { rejectZeroZero: true });
                  if (parsed) {
                    setPersonA({ ...personA, latitude: parsed.lat, longitude: parsed.lon });
                    setACoordsError(null);
                    setACoordsValid(true);
                  } else {
                    setACoordsError('Invalid coordinates. Try "40°42′N, 74°0′W" or "40.7128, -74.006".');
                    setACoordsValid(false);
                  }
                }}
                aria-describedby="a-coords-help"
                placeholder="e.g., 40°42′N, 74°0′W or 40.7128, -74.006"
                required
              />
              <p id="a-coords-help" className="mt-1 text-xs text-slate-400">
                Examples: 40°42′N, 74°0′W · 34°3′S, 18°25′E · 40.7128, -74.006
              </p>
              {aCoordsError ? (
                <p className="mt-1 text-xs text-red-400">{aCoordsError}</p>
              ) : (
                <p className="mt-1 text-xs text-slate-400">
                  Normalized: {formatDecimal(Number(personA.latitude), Number(personA.longitude))}
                </p>
              )}
            </div>

            <div>
              <label htmlFor="a-tz" className="block text-[11px] uppercase tracking-wide text-slate-300">Timezone</label>
              <select
                id="a-tz"
                className="mt-1 w-full h-10 rounded-md border border-slate-600 bg-slate-900 px-3 text-slate-100 focus-visible:outline-none focus-visible:ring-2 focus-visible:ring-indigo-500"
                value={personA.timezone}
                onChange={(e) => setPersonA({ ...personA, timezone: e.target.value })}
                required
              >
                {tzOptions.map((tz)=> (
                  <option key={tz} value={tz}>{tz}</option>
                ))}
              </select>
            </div>
            <div>
              <label htmlFor="a-zodiac" className="block text-[11px] uppercase tracking-wide text-slate-300">Zodiac Type</label>
              <select
                id="a-zodiac"
                className="mt-1 w-full h-10 rounded-md border border-slate-600 bg-slate-900 px-3 text-slate-100"
                value={personA.zodiac_type}
                onChange={(e) => setPersonA({ ...personA, zodiac_type: e.target.value })}
              >
                <option value="Tropic">Tropic</option>
                <option value="Sidereal">Sidereal</option>
              </select>
            </div>
            {/* Birth time policy (when time unknown) */}
            {timeUnknown && (
              <div className="sm:col-span-2">
                <fieldset className="rounded-md border border-slate-700 bg-slate-900/50 p-3">
                  <legend className="px-1 text-xs font-medium text-slate-200">Birth time policy</legend>
                  <div className="mt-2 grid grid-cols-1 gap-2 sm:grid-cols-3">
                    <label className={`flex cursor-pointer items-start gap-2 rounded-md border px-3 py-2 text-xs ${timePolicy==='planetary_only' ? 'border-indigo-600 bg-indigo-900/20 text-slate-100' : 'border-slate-700 bg-slate-800/50 text-slate-300 hover:bg-slate-800'}`}>
                      <input
                        type="radio"
                        name="time-policy"
                        className="mt-0.5"
                        checked={timePolicy==='planetary_only'}
                        onChange={()=>setTimePolicy('planetary_only')}
                      />
                      <div>
                        <div className="font-medium">Planetary-only</div>
                        <div className="text-slate-400">No houses/angles; tightest, falsifiable geometry</div>
                      </div>
                    </label>
                    <label className={`flex cursor-pointer items-start gap-2 rounded-md border px-3 py-2 text-xs ${timePolicy==='whole_sign' ? 'border-indigo-600 bg-indigo-900/20 text-slate-100' : 'border-slate-700 bg-slate-800/50 text-slate-300 hover:bg-slate-800'}`}>
                      <input
                        type="radio"
                        name="time-policy"
                        className="mt-0.5"
                        checked={timePolicy==='whole_sign'}
                        onChange={()=>setTimePolicy('whole_sign')}
                      />
                      <div>
                        <div className="font-medium">Whole-sign houses</div>
                        <div className="text-slate-400">House semantics without exact time; angles still suppressed</div>
                      </div>
                    </label>
                    <label className={`flex cursor-pointer items-start gap-2 rounded-md border px-3 py-2 text-xs ${timePolicy==='sensitivity_scan' ? 'border-indigo-600 bg-indigo-900/20 text-slate-100' : 'border-slate-700 bg-slate-800/50 text-slate-300 hover:bg-slate-800'}`}>
                      <input
                        type="radio"
                        name="time-policy"
                        className="mt-0.5"
                        checked={timePolicy==='sensitivity_scan'}
                        onChange={()=>setTimePolicy('sensitivity_scan')}
                      />
                      <div>
                        <div className="font-medium">Sensitivity scan</div>
                        <div className="text-slate-400">Test a window of possible times; house-dependent insights flagged</div>
                      </div>
                    </label>
                  </div>
                </fieldset>
              </div>
            )}
            </div>
          </Section>

          {/* Left column continues: Person B (optional for relational modes) */}
          <Section title="Person B (optional for relational)">
            <div className="flex flex-col gap-2 sm:flex-row sm:items-center sm:justify-between">
              <p className="text-xs text-slate-400">Add a second person for synastry/composite modes.</p>
              <div className="flex items-center gap-3">
                <div className="inline-flex rounded-md border border-slate-700 bg-slate-800 p-1">
                  <button type="button" onClick={copyAToB} disabled={!includePersonB} className="px-2 py-1 text-xs text-slate-100 hover:bg-slate-700 disabled:opacity-50 focus-visible:outline-none focus-visible:ring-2 focus-visible:ring-indigo-500" title="Copy Person A details to Person B (keeps B name)">Copy A→B</button>
                  <div className="mx-1 h-5 w-px bg-slate-700" />
                  <button type="button" onClick={swapAB} disabled={!includePersonB} className="px-2 py-1 text-xs text-slate-100 hover:bg-slate-700 disabled:opacity-50 focus-visible:outline-none focus-visible:ring-2 focus-visible:ring-indigo-500" title="Swap A/B (relationship settings unchanged)">Swap A/B</button>
                  <div className="mx-1 h-5 w-px bg-slate-700" />
                  <button type="button" onClick={clearB} disabled={!includePersonB} className="px-2 py-1 text-xs text-slate-100 hover:bg-slate-700 disabled:opacity-50 focus-visible:outline-none focus-visible:ring-2 focus-visible:ring-indigo-500" title="Clear all Person B fields">Clear B</button>
                  <div className="mx-1 h-5 w-px bg-slate-700" />
                  <button type="button" onClick={setBNowUTC} disabled={!includePersonB} className="px-2 py-1 text-xs text-slate-100 hover:bg-slate-700 disabled:opacity-50 focus-visible:outline-none focus-visible:ring-2 focus-visible:ring-indigo-500" title="Set Person B date/time to now (UTC)">Set B = Now (UTC)</button>
                </div>
                <label htmlFor="toggle-include-b-a" className="inline-flex items-center gap-2 text-sm text-slate-200 cursor-pointer">
                  <input
                    id="toggle-include-b-a"
                    type="checkbox"
                    className="h-4 w-4 rounded border-slate-600 bg-slate-900 text-indigo-600 focus:ring-indigo-500"
                    checked={includePersonB}
                    onChange={(e) => setIncludePersonB(e.target.checked)}
                  />
                  Include Person B
                </label>
              </div>
            </div>

            <div className={`mt-4 ${!includePersonB ? 'opacity-50' : ''}`}>
              <div className="grid grid-cols-1 gap-4 sm:grid-cols-2">
              <div>
                <label htmlFor="b-name" className="block text-[11px] uppercase tracking-wide text-slate-300">Name</label>
                <input
                  id="b-name"
                  ref={bNameRef}
                  placeholder="Their Name"
                  disabled={!includePersonB}
                  className="mt-1 w-full h-10 rounded-md border border-slate-600 bg-slate-900 px-3 text-center text-slate-100 focus:outline-none focus:ring-2 focus:ring-indigo-500 disabled:opacity-50"
                  value={personB.name}
                  onChange={(e) => setPersonB({ ...personB, name: e.target.value })}
                />
              </div>
              <div className="grid grid-cols-5 gap-2">
                <div>
                  <label htmlFor="b-year" className="block text-[11px] uppercase tracking-wide text-slate-300">Year</label>
                  <input
                    id="b-year"
                    type="text"
                    inputMode="numeric"
                    disabled={!includePersonB}
                    className="mt-1 w-full min-w-[80px] h-10 rounded-md border border-slate-600 bg-slate-900 px-3 text-slate-100 disabled:opacity-50 focus-visible:outline-none focus-visible:ring-2 focus-visible:ring-indigo-500"
                    value={String(personB.year)}
                    onChange={(e) => setPersonB({ ...personB, year: onlyDigits(e.target.value, 4) })}
                    placeholder="YYYY"
                  />
                </div>
                <div>
                  <label htmlFor="b-month" className="block text-[11px] uppercase tracking-wide text-slate-300">Month</label>
                  <input
                    id="b-month"
                    type="text"
                    inputMode="numeric"
                    disabled={!includePersonB}
                    className="mt-1 w-full h-10 rounded-md border border-slate-600 bg-slate-900 px-3 text-center text-slate-100 disabled:opacity-50 focus-visible:outline-none focus-visible:ring-2 focus-visible:ring-indigo-500"
                    value={String(personB.month || '')}
                    onChange={(e) => {
                      const v = onlyDigits(e.target.value, 2);
                      if (!v) {
                        setPersonB({ ...personB, month: '' });
                        return;
                      }
                      const num = Number(v);
                      // Allow incomplete input (like "0") and valid range (1-12)
                      if (v === "0" || (num >= 1 && num <= 12)) {
                        setPersonB({ ...personB, month: v }); // Keep raw input like "0" or "04"
                      } else {
                        // Only clamp if it's a complete invalid number
                        const clamped = Math.min(12, Math.max(1, num));
                        setPersonB({ ...personB, month: String(clamped) });
                      }
                    }}
                    onBlur={(e) => {
                      const v = onlyDigits(e.target.value, 2);
                      const n = clampNum(v, 1, 12);
                      // Pad on blur for final formatting
                      setPersonB({ ...personB, month: Number.isNaN(n) ? '' : String(n).padStart(2, '0') });
                    }}
                    placeholder="MM"
                  />
                </div>
                <div>
                  <label htmlFor="b-day" className="block text-[11px] uppercase tracking-wide text-slate-300">Day</label>
                  <input
                    id="b-day"
                    type="text"
                    inputMode="numeric"
                    disabled={!includePersonB}
                    className="mt-1 w-full h-10 rounded-md border border-slate-600 bg-slate-900 px-3 text-slate-100 disabled:opacity-50 focus-visible:outline-none focus-visible:ring-2 focus-visible:ring-indigo-500"
                    value={String(personB.day || '')}
                    onChange={(e) => {
                      const v = onlyDigits(e.target.value, 2);
                      if (!v) {
                        setPersonB({ ...personB, day: '' });
                        return;
                      }
                      const num = Number(v);
                      if (v === "0" || (num >= 1 && num <= 31)) {
                        setPersonB({ ...personB, day: v });
                      } else {
                        const clamped = Math.min(31, Math.max(1, num));
                        setPersonB({ ...personB, day: String(clamped) });
                      }
                    }}
                    onBlur={(e) => {
                      const v = onlyDigits(e.target.value, 2);
                      const n = clampNum(v, 1, 31);
                      // Pad on blur for final formatting
                      setPersonB({ ...personB, day: Number.isNaN(n) ? '' : String(n).padStart(2, '0') });
                    }}
                    placeholder="DD"
                  />
                </div>
                <div>
                  <label htmlFor="b-hour" className="block text-[11px] uppercase tracking-wide text-slate-300">Hour</label>
                  <input
                    id="b-hour"
                    type="text"
                    inputMode="numeric"
                    disabled={!includePersonB}
                    className="mt-1 w-full h-10 rounded-md border border-slate-600 bg-slate-900 px-3 text-slate-100 disabled:opacity-50 focus-visible:outline-none focus-visible:ring-2 focus-visible:ring-indigo-500"
                    value={String(personB.hour || '')}
                    onChange={(e) => {
                      const v = onlyDigits(e.target.value, 2);
                      const n = clampNum(v, 0, 23);
                      // Keep raw input while typing, only clamp if out of bounds
                      setPersonB({ ...personB, hour: Number.isNaN(n) ? v : (n === Number(v) ? v : String(n)) });
                    }}
                    onBlur={(e) => {
                      const v = onlyDigits(e.target.value, 2);
                      const n = clampNum(v, 0, 23);
                      // Pad on blur for final formatting
                      setPersonB({ ...personB, hour: Number.isNaN(n) ? '' : String(n).padStart(2, '0') });
                    }}
                    placeholder="HH"
                  />
                </div>
                <div>
                  <label htmlFor="b-minute" className="block text-[11px] uppercase tracking-wide text-slate-300">Minute</label>
                  <input
                    id="b-minute"
                    type="text"
                    inputMode="numeric"
                    disabled={!includePersonB}
                    className="mt-1 w-full min-w-[60px] h-10 rounded-md border border-slate-600 bg-slate-900 px-3 text-slate-100 disabled:opacity-50 focus-visible:outline-none focus-visible:ring-2 focus-visible:ring-indigo-500"
                    value={String(personB.minute || '')}
                    onChange={(e) => {
                      const v = onlyDigits(e.target.value, 2);
                      const n = clampNum(v, 0, 59);
                      // Keep raw input while typing, only clamp if out of bounds
                      setPersonB({ ...personB, minute: Number.isNaN(n) ? v : (n === Number(v) ? v : String(n)) });
                    }}
                    onBlur={(e) => {
                      const v = onlyDigits(e.target.value, 2);
                      const n = clampNum(v, 0, 59);
                      // Pad on blur for final formatting
                      setPersonB({ ...personB, minute: Number.isNaN(n) ? '' : String(n).padStart(2, '0') });
                    }}
                    placeholder="MM"
                  />
                </div>
              </div>

              <div>
                <label htmlFor="b-city" className="block text-[11px] uppercase tracking-wide text-slate-300">City</label>
                <input
                  id="b-city"
                  disabled={!includePersonB}
                  className="mt-1 w-full h-10 rounded-md border border-slate-600 bg-slate-900 px-3 text-slate-100 disabled:opacity-50 focus-visible:outline-none focus-visible:ring-2 focus-visible:ring-indigo-500"
                  value={personB.city}
                  onChange={(e) => setPersonB({ ...personB, city: e.target.value })}
                />
              </div>
              <div>
                <label htmlFor="b-state" className="block text-[11px] uppercase tracking-wide text-slate-300">State / Province</label>
                <input
                  id="b-state"
                  disabled={!includePersonB}
                  className="mt-1 w-full h-10 rounded-md border border-slate-600 bg-slate-900 px-3 text-slate-100 disabled:opacity-50 focus-visible:outline-none focus-visible:ring-2 focus-visible:ring-indigo-500"
                  value={personB.state}
                  onChange={(e) => setPersonB({ ...personB, state: e.target.value })}
                />
                <p className="mt-1 text-[11px] text-slate-500">Nation assumed “US” for API compatibility.</p>
              </div>

              <div className="sm:col-span-2">
                <label htmlFor="b-coords" className="block text-[11px] uppercase tracking-wide text-slate-300">Birth Coordinates (B)</label>
                <input
                  id="b-coords"
                  type="text"
                  disabled={!includePersonB}
                  className={`mt-1 w-full rounded-md border bg-slate-900 px-3 py-2 text-slate-100 disabled:opacity-50 focus-visible:outline-none focus-visible:ring-2 focus-visible:ring-indigo-500 ${bCoordsError ? 'border-red-600' : 'border-slate-600'}`}
                  value={bCoordsInput}
                  onChange={(e) => {
                    const v = e.target.value;
                    setBCoordsInput(v);
                    if (!includePersonB) return;
                    const parsed = parseCoordinates(v, { rejectZeroZero: true });
                    if (parsed) {
                      setPersonB({ ...personB, latitude: parsed.lat as any, longitude: parsed.lon as any });
                      setBCoordsError(null);
                      setBCoordsValid(true);
                    } else {
                      setBCoordsError('Invalid coordinates');
                      setBCoordsValid(false);
                    }
                  }}
                  placeholder="e.g., 34°03′S, 18°25′E or -34.0500, 18.4167"
                />
                <p className="mt-1 text-xs text-slate-400">Examples: 40°42′N, 74°0′W · 34°3′S, 18°25′E · 40.7128, -74.006</p>
                <p className="mt-1 text-xs text-slate-400">Normalized: {Number(personB.latitude) || Number(personB.longitude) ? formatDecimal(Number(personB.latitude), Number(personB.longitude)) : '—'}</p>
                {bCoordsError && <p className="mt-1 text-xs text-red-400">{bCoordsError}</p>}
              </div>

              <div>
                <label htmlFor="b-tz" className="block text-[11px] uppercase tracking-wide text-slate-300">Timezone</label>
                <select
                  id="b-tz"
                  disabled={!includePersonB}
                  className="mt-1 w-full h-10 rounded-md border border-slate-600 bg-slate-900 px-3 text-slate-100 disabled:opacity-50 focus-visible:outline-none focus-visible:ring-2 focus-visible:ring-indigo-500"
                  value={personB.timezone}
                  onChange={(e) => setPersonB({ ...personB, timezone: e.target.value })}
                >
                  {tzOptions.map((tz)=> (
                    <option key={tz} value={tz}>{tz}</option>
                  ))}
                </select>
              </div>
              <div>
                <label htmlFor="b-zodiac" className="block text-[11px] uppercase tracking-wide text-slate-300">Zodiac Type</label>
                <select
                  id="b-zodiac"
                  disabled={!includePersonB}
                  className="mt-1 w-full h-10 rounded-md border border-slate-600 bg-slate-900 px-3 text-slate-100 disabled:opacity-50"
                  value={personB.zodiac_type}
                  onChange={(e) => setPersonB({ ...personB, zodiac_type: e.target.value })}
                >
                  <option value="Tropic">Tropic</option>
                  <option value="Sidereal">Sidereal</option>
                </select>
              </div>
              </div>
            </div>
          </Section>

          {/* Relationship Context (only when Person B included) */}
          <Section title="Relationship Context">
            <div className="mb-2 flex items-center justify-between">
              <p className="text-xs text-slate-400">These fields unlock when Person B is included.</p>
            </div>
            <div className={`grid grid-cols-1 gap-4 sm:grid-cols-2 ${!includePersonB ? 'opacity-50' : ''}`}>
              <div>
                <label htmlFor="rel-type" className="block text-sm text-slate-300">Type</label>
                <select
                  id="rel-type"
                  disabled={!includePersonB}
                  className="mt-1 w-full rounded-md border border-slate-600 bg-slate-900 px-3 py-2 text-slate-100"
                  value={relationshipType}
                  onChange={(e)=>{ setRelationshipType(e.target.value); setRelationshipTier(""); setRelationshipRole(""); }}
                >
                  <option value="PARTNER">Partner</option>
                  <option value="FRIEND">Friend / Acquaintance</option>
                  <option value="FAMILY">Family Member</option>
                </select>
                <div className="mt-2 text-[11px] text-slate-400">
                  <div className="font-medium text-slate-300">Primary Relational Tiers (scope):</div>
                  <div>• Partner — full map access, including intimacy arcs & legacy patterns.</div>
                  <div>• Friend / Acquaintance — emotional, behavioral, social dynamics; intimacy overlays de-emphasized.</div>
                  <div>• Family Member — legacy patterns and behavioral overlays; sexual resonance suppressed.
                    {' '}Select the role to clarify Person B's relationship to Person A.</div>
                </div>
              </div>
              <div className="sm:col-span-2">
                <span className="block text-sm text-slate-300">Contact State</span>
                <div className="mt-2 inline-flex overflow-hidden rounded-md border border-slate-600 bg-slate-900/80">
                  <button
                    type="button"
                    disabled={!includePersonB}
                    onClick={() => setContactState('ACTIVE')}
                    className={`px-3 py-1.5 text-sm transition ${contactState === 'ACTIVE' ? 'bg-emerald-600 text-white' : 'text-slate-200 hover:bg-slate-800'} ${!includePersonB ? 'cursor-not-allowed opacity-70' : ''}`}
                    aria-pressed={contactState === 'ACTIVE'}
                  >
                    Active
                  </button>
                  <div className="h-6 w-px bg-slate-700 my-1" />
                  <button
                    type="button"
                    disabled={!includePersonB}
                    onClick={() => setContactState('LATENT')}
                    className={`px-3 py-1.5 text-sm transition ${contactState === 'LATENT' ? 'bg-indigo-600 text-white' : 'text-slate-200 hover:bg-slate-800'} ${!includePersonB ? 'cursor-not-allowed opacity-70' : ''}`}
                    aria-pressed={contactState === 'LATENT'}
                  >
                    Latent
                  </button>
                </div>
                <p className="mt-2 text-xs text-slate-400">
                  Active treats overlays as live contact pressure; Latent logs the geometry but marks it dormant until reactivation.
                </p>
              </div>
              {relationshipType === 'PARTNER' && (
                <div>
                  <label htmlFor="rel-tier" className="block text-sm text-slate-300">Intimacy Tier</label>
                  <select
                    id="rel-tier"
                    disabled={!includePersonB}
                    className="mt-1 w-full rounded-md border border-slate-600 bg-slate-900 px-3 py-2 text-slate-100"
                    value={relationshipTier}
                    onChange={(e)=>setRelationshipTier(e.target.value)}
                  >
                    <option value="">Select…</option>
                    <option value="P1">P1 — Platonic partners</option>
                    <option value="P2">P2 — Friends-with-benefits</option>
                    <option value="P3">P3 — Situationship (unclear/unstable)</option>
                    <option value="P4">P4 — Low-commitment romantic or sexual</option>
                    <option value="P5a">P5a — Committed romantic + sexual</option>
                    <option value="P5b">P5b — Committed romantic, non-sexual</option>
                  </select>
                  {includePersonB && RELATIONAL_MODES.includes(mode) && !relationshipTier && (
                    <p className="mt-1 text-xs text-amber-400">Partner relationships require an intimacy tier.</p>
                  )}
                </div>
              )}
              {relationshipType === 'FAMILY' && (
                <div>
                  <label htmlFor="rel-role" className="block text-sm text-slate-300">Role (Person B is…)</label>
                  <select
                    id="rel-role"
                    disabled={!includePersonB}
                    className="mt-1 w-full rounded-md border border-slate-600 bg-slate-900 px-3 py-2 text-slate-100"
                    value={relationshipRole}
                    onChange={(e)=>setRelationshipRole(e.target.value)}
                  >
                    <option value="">Select…</option>
                    <option value="Parent">Parent</option>
                    <option value="Offspring">Offspring</option>
                    <option value="Sibling">Sibling</option>
                    <option value="Cousin">Cousin</option>
                    <option value="Extended">Extended</option>
                    <option value="Guardian">Guardian</option>
                    <option value="Mentor">Mentor</option>
                    <option value="Other">Other</option>
                    <option value="Custom">Custom</option>
                  </select>
                  {includePersonB && RELATIONAL_MODES.includes(mode) && !relationshipRole && (
                    <p className="mt-1 text-xs text-amber-400">Family relationships require selecting a role.</p>
                  )}
                </div>
              )}
              {relationshipType === 'FRIEND' && (
                <div>
                  <label htmlFor="rel-role-f" className="block text-sm text-slate-300">Role (optional)</label>
                  <select
                    id="rel-role-f"
                    className="mt-1 w-full rounded-md border border-slate-600 bg-slate-900 px-3 py-2 text-slate-100"
                    value={relationshipRole}
                    onChange={(e)=>setRelationshipRole(e.target.value)}
                  >
                    <option value="">—</option>
                    <option value="Friend">Friend</option>
                    <option value="Acquaintance">Acquaintance</option>
                    <option value="Colleague">Colleague</option>
                    <option value="Mentor">Mentor</option>
                    <option value="Other">Other</option>
                    <option value="Custom">Custom</option>
                  </select>
                </div>
              )}
              <div className="flex items-center gap-2">
                <input
                  id="rel-ex"
                  type="checkbox"
                  className="h-4 w-4 rounded border-slate-600 bg-slate-900 text-indigo-600 focus:ring-indigo-500"
                  checked={exEstranged}
                  onChange={(e)=>setExEstranged(e.target.checked)}
                  disabled={!includePersonB || relationshipType==='FRIEND'}
                />
                <label htmlFor="rel-ex" className="text-sm text-slate-300">Ex / Estranged</label>
              </div>
              <div className="sm:col-span-2">
                <label htmlFor="rel-notes" className="block text-sm text-slate-300">Notes</label>
                <textarea
                  id="rel-notes"
                  disabled={!includePersonB}
                  className="mt-1 w-full rounded-md border border-slate-600 bg-slate-900 px-3 py-2 text-slate-100 disabled:opacity-50 focus-visible:outline-none focus-visible:ring-2 focus-visible:ring-indigo-500"
                  rows={3}
                  placeholder="Optional context (max 500 chars)"
                  value={relationshipNotes}
                  onChange={(e)=>setRelationshipNotes(e.target.value.slice(0,500))}
                />
              </div>
            </div>
          </Section>

          {/* Right column: Transits + actions */}
          <div className="space-y-6">
            <Section title="Transits">
              <div className="space-y-4">
                <div className="flex items-start gap-3 rounded-md border border-slate-700 bg-slate-800/60 px-3 py-3">
                  <input
                    id="include-transits"
                    type="checkbox"
                    className="mt-1 h-4 w-4 rounded border-slate-600 bg-slate-900 text-indigo-600 focus:ring-indigo-500"
                    checked={includeTransits}
                    onChange={(e) => {
                      const checked = e.target.checked;
                      setMode((prev) => (checked ? toTransitMode(prev) : toNatalMode(prev)));
                    }}
                  />
                  <div>
                    <label htmlFor="include-transits" className="block text-sm font-medium text-slate-100">
                      Include Transits
                    </label>
                    <p className="mt-1 text-xs text-slate-400">
                      Unchecked = natal-only modes; checked = natal + symbolic weather.
                    </p>
                  </div>
                </div>

                {includeTransits && (
                  <div className="grid grid-cols-1 gap-4 sm:grid-cols-3">
                    <div>
                      <label htmlFor="t-start" className="block text-sm text-slate-300">Start Date</label>
                      <input
                        id="t-start"
                        type="date"
                        className="mt-1 w-full rounded-md border border-slate-600 bg-slate-900 px-3 py-2 text-slate-100 focus-visible:outline-none focus-visible:ring-2 focus-visible:ring-indigo-500"
                        value={startDate}
                        onChange={(e) => {
                          setStartDate(e.target.value);
                          setUserHasSetDates(true);
                        }}
                        style={{
                          WebkitAppearance: 'none',
                          appearance: 'none'
                        }}
                        onFocus={(e) => {
                          // iOS Safari fix: ensure the input is interactive
                          e.target.showPicker?.();
                        }}
                        onTouchStart={(e) => {
                          // iOS touch handling improvement
                          e.preventDefault();
                          (e.target as HTMLInputElement).focus();
                          (e.target as HTMLInputElement).showPicker?.();
                        }}
                      />
                    </div>
                    <div>
                      <label htmlFor="t-end" className="block text-sm text-slate-300">End Date</label>
                      <input
                        id="t-end"
                        type="date"
                        className="mt-1 w-full rounded-md border border-slate-600 bg-slate-900 px-3 py-2 text-slate-100 focus-visible:outline-none focus-visible:ring-2 focus-visible:ring-indigo-500"
                        value={endDate}
                        onChange={(e) => {
                          setEndDate(e.target.value);
                          setUserHasSetDates(true);
                        }}
                        style={{
                          WebkitAppearance: 'none',
                          appearance: 'none'
                        }}
                        onFocus={(e) => {
                          // iOS Safari fix: ensure the input is interactive
                          e.target.showPicker?.();
                        }}
                        onTouchStart={(e) => {
                          // iOS touch handling improvement
                          e.preventDefault();
                          (e.target as HTMLInputElement).focus();
                          (e.target as HTMLInputElement).showPicker?.();
                        }}
                      />
                    </div>
                    <div>
                      <label htmlFor="t-step" className="block text-sm text-slate-300">Step</label>
                      <select
                        id="t-step"
                        className="mt-1 w-full rounded-md border border-slate-600 bg-slate-900 px-3 py-2 text-slate-100 focus-visible:outline-none focus-visible:ring-2 focus-visible:ring-indigo-500"
                        value={step}
                        onChange={(e) => setStep(e.target.value)}
                      >
                        <option value="daily">Daily</option>
                        <option value="weekly">Weekly</option>
                        <option value="monthly">Monthly</option>
                      </select>
                    </div>
                  </div>
                )}

                <div className={`grid grid-cols-1 gap-4 ${includeTransits ? 'sm:grid-cols-2' : ''}`}>
                  <div>
                    <label htmlFor="t-mode" className="block text-sm text-slate-300">Mode</label>
                    <select
                      id="t-mode"
                      className="mt-1 w-full rounded-md border border-slate-600 bg-slate-900 px-3 py-2 text-slate-100 focus-visible:outline-none focus-visible:ring-2 focus-visible:ring-indigo-500"
                      value={mode}
                      onChange={(e) => {
                        const normalized = normalizeReportMode(e.target.value);
                        setMode(normalized);
                        if (RELATIONAL_MODES.includes(normalized)) {
                          setIncludePersonB(true);
                        }
                      }}
                    >
                      <optgroup label="Solo">
                        <option value={soloModeOption.value}>{soloModeOption.label}</option>
                      </optgroup>
                      {includePersonB && relationalModeOptions.length > 0 && (
                        <optgroup label="Relational">
                          {relationalModeOptions.map((opt) => (
                            <option key={opt.value} value={opt.value}>
                              {opt.label}
                            </option>
                          ))}
                        </optgroup>
                      )}
                    </select>
                    {!includePersonB && (
                      <p className="mt-1 text-xs text-slate-400">
                        Enable “Include Person B” to unlock synastry or composite modes.
                      </p>
                    )}
                    {!includePersonB && RELATIONAL_MODES.includes(mode) && (
                      <p className="mt-1 text-xs text-amber-400">
                        Selecting a relational mode will enable “Include Person B”.
                      </p>
                    )}
                  </div>
                  {includeTransits && (
                    <div>
                      <label htmlFor="t-reloc" className="block text-sm text-slate-300">Relocation (angles/houses)</label>
                      <select
                        id="t-reloc"
                        className="mt-1 w-full rounded-md border border-slate-600 bg-slate-900 px-3 py-2 text-slate-100 focus-visible:outline-none focus-visible:ring-2 focus-visible:ring-indigo-500"
                        value={translocation}
                        onChange={(e) => setTranslocation(normalizeTranslocationOption(e.target.value))}
                      >
                        {relocationOptions.map((opt) => (
                          <option key={opt.value} value={opt.value} disabled={opt.disabled} title={opt.title}>
                            {relocationSelectLabels[opt.value]}
                          </option>
                        ))}
                      </select>
                      <p className="mt-1 text-xs text-slate-400">
                        Relocation remaps houses/angles only; planets stay fixed. Choose the lens that fits this report.
                      </p>
                      {mode === 'COMPOSITE_TRANSITS' && (
                        <p className="mt-1 text-xs text-emerald-300">
                          Experimental — bond midpoint, not a physical place.
                        </p>
                      )}
                      {relocationStatus.notice && (
                        <p className="mt-1 text-xs text-amber-400">{relocationStatus.notice}</p>
                      )}
                      {(() => {
                        const relocActive = ['A_LOCAL', 'B_LOCAL', 'MIDPOINT', 'BOTH_LOCAL'].includes(
                          relocationStatus.effectiveMode
                        );
                        if (!relocActive) {
                          return (
                            <div className="mt-4 inline-flex items-center gap-2 rounded-full border border-slate-700 bg-slate-800/60 px-3 py-1 text-xs text-slate-200">
                              <span className="inline-block h-1.5 w-1.5 rounded-full bg-slate-400" aria-hidden />
                              <span>{relocationModeCaption[relocationStatus.effectiveMode]}</span>
                            </div>
                          );
                        }
                        const lensLabel =
                          relocationStatus.effectiveMode === 'MIDPOINT'
                            ? 'Computed midpoint (A + B)'
                            : relocLabel || 'Custom';
                        const tzLabel =
                          relocationStatus.effectiveMode === 'MIDPOINT'
                            ? personA.timezone || '—'
                            : relocTz || personA.timezone || '—';
                        return (
                          <div className="mt-4 inline-flex flex-wrap items-center gap-2 rounded-full border border-emerald-700 bg-emerald-900/30 px-3 py-1 text-xs text-emerald-200">
                            <span className="inline-block h-1.5 w-1.5 rounded-full bg-emerald-400" aria-hidden />
                            <span className="font-medium">{relocationModeCaption[relocationStatus.effectiveMode]}</span>
                            <span className="text-emerald-100">Lens: {lensLabel}</span>
                            <span className="text-emerald-300">({tzLabel})</span>
                          </div>
                        );
                      })()}
                    </div>
                  )}
                </div>

                {!includeTransits && (
                  <p className="text-xs text-slate-400">
                    Relocation options appear when transits are included.
                  </p>
                )}
              </div>
              {includeTransits && translocation !== 'NONE' && translocation !== 'A_NATAL' && translocation !== 'B_NATAL' && (
                <div className="mt-4">
                  <label htmlFor="t-reloc-coords" className="block text-sm text-slate-300">Relocation Coordinates</label>
                  <input
                    id="t-reloc-coords"
                    type="text"
                    className={`mt-1 w-full h-10 rounded-md border bg-slate-900 px-3 text-slate-100 focus-visible:outline-none focus-visible:ring-2 focus-visible:ring-indigo-500 ${relocError ? 'border-red-600' : 'border-slate-600'}`}
                    value={relocInput}
                    onChange={(e) => {
                      const v = e.target.value;
                      setRelocInput(v);
                      const parsed = parseCoordinates(v, { rejectZeroZero: true });
                      if (parsed) {
                        setRelocCoords(parsed);
                        setRelocError(null);
                      } else {
                        setRelocCoords(null);
                        setRelocError('Invalid coordinates');
                      }
                    }}
                    placeholder="e.g., 30°10′N, 85°40′W"
                  />
                  <p className="mt-1 text-xs text-slate-400">Default: 30°10′N, 85°40′W · Normalized: {relocCoords ? formatDecimal(relocCoords.lat, relocCoords.lon) : '—'}</p>
                  {relocError && <p className="mt-1 text-xs text-red-400">{relocError}</p>}

                  <div className="mt-3 grid grid-cols-1 gap-3 sm:grid-cols-2">
                    <div>
                      <label htmlFor="t-reloc-label" className="block text-sm text-slate-300">Relocation Label</label>
                      <input
                        id="t-reloc-label"
                        type="text"
                        className="mt-1 w-full h-10 rounded-md border border-slate-600 bg-slate-900 px-3 text-slate-100 focus-visible:outline-none focus-visible:ring-2 focus-visible:ring-indigo-500"
                        value={relocLabel}
                        onChange={(e)=>setRelocLabel(e.target.value)}
                        placeholder="e.g., Panama City, FL"
                      />
                    </div>
                    <div>
                      <label htmlFor="t-reloc-tz" className="block text-sm text-slate-300">Relocation Timezone</label>
                      <select
                        id="t-reloc-tz"
                        className="mt-1 w-full h-10 rounded-md border border-slate-600 bg-slate-900 px-3 text-slate-100 focus-visible:outline-none focus-visible:ring-2 focus-visible:ring-indigo-500"
                        value={relocTz}
                        onChange={(e)=>setRelocTz(e.target.value)}
                      >
                        {tzOptions.map((tz)=> (
                          <option key={tz} value={tz}>{tz}</option>
                        ))}
                      </select>
                    </div>
                  </div>
                </div>
              )}
              {includeTransits && step === 'weekly' && (
                <div className="mt-2 flex items-center gap-3">
                  <span className="text-xs text-slate-400">Weekly aggregation</span>
                  <div className="relative group">
                    <button type="button" className="h-5 w-5 rounded-full border border-slate-600 text-[11px] text-slate-300 hover:bg-slate-700/60 focus-visible:outline-none focus-visible:ring-2 focus-visible:ring-indigo-500" aria-label="Help: Weekly aggregation semantics">?</button>
                    <div className="absolute bottom-6 left-1/2 transform -translate-x-1/2 bg-slate-900 text-white text-xs rounded-lg py-3 px-4 opacity-0 group-hover:opacity-100 transition-opacity duration-200 pointer-events-none border border-slate-700 shadow-lg z-50" style={{width: '280px'}}>
                      <div>
                        <div className="font-semibold mb-2 text-indigo-300">Weekly Aggregation Methods</div>
                        <div className="space-y-2">
                          <div>
                            <strong className="text-green-300">Mean:</strong> Average of daily values per week
                            <div className="text-slate-400 text-[10px] mt-0.5">Best for understanding typical weekly patterns</div>
                          </div>
                          <div>
                            <strong className="text-orange-300">Max:</strong> Highest daily value per week
                            <div className="text-slate-400 text-[10px] mt-0.5">Best for tracking peak intensity moments</div>
                          </div>
                        </div>
                        <div className="text-slate-400 text-[10px] mt-2 pt-2 border-t border-slate-700">
                          For seismograph analysis: Mean shows flow, Max shows spikes
                        </div>
                      </div>
                      <div className="absolute top-full left-1/2 transform -translate-x-1/2 w-0 h-0 border-l-4 border-r-4 border-t-4 border-transparent border-t-slate-900"></div>
                    </div>
                  </div>
                  <div role="group" aria-label="Weekly aggregation" className="inline-flex overflow-hidden rounded-md border border-slate-700 bg-slate-800">
                    <button type="button" onClick={()=>setWeeklyAgg('mean')} className={`px-3 py-1 text-xs ${weeklyAgg==='mean' ? 'bg-indigo-600 text-white' : 'text-slate-200 hover:bg-slate-700'} focus-visible:outline-none focus-visible:ring-2 focus-visible:ring-indigo-500`}>Mean</button>
                    <button type="button" onClick={()=>setWeeklyAgg('max')} className={`px-3 py-1 text-xs ${weeklyAgg==='max' ? 'bg-indigo-600 text-white' : 'text-slate-200 hover:bg-slate-700'} focus-visible:outline-none focus-visible:ring-2 focus-visible:ring-indigo-500`}>Max</button>
                  </div>
                </div>
              )}
            </Section>

            {/* Report Type selector moved above */}

            <div className="flex items-center justify-between">
              <p className="text-xs text-slate-500">
          All processing is geometry-first and non-deterministic. Your data isn’t stored.
              </p>
              <div className="mr-2 hidden sm:flex items-center gap-2 text-[11px] text-slate-400">
                <span className="inline-flex items-center gap-1 rounded-full border border-slate-700 bg-slate-800 px-2 py-0.5">
                  <span className="text-slate-300">Mode:</span>
                  <span className="text-slate-100">{mode.replace(/_/g,' ')}</span>
                </span>
                <span className="inline-flex items-center gap-1 rounded-full border border-slate-700 bg-slate-800 px-2 py-0.5">
                  <span className="text-slate-300">Report:</span>
                  <span className="text-slate-100 capitalize">{reportType}</span>
                </span>
              </div>
              <button
                type="submit"
                disabled={submitDisabled}
                className="inline-flex items-center rounded-md px-4 py-2 text-white disabled:opacity-50 bg-indigo-600 hover:bg-indigo-500"
              >
                {loading ? "Mapping geometry…" : (includeTransits ? 'Generate Report' : 'Prepare Mirror')}
              </button>
            </div>
            {(RELATIONAL_MODES.includes(mode) && !includePersonB) && (
              <p className="mt-2 text-xs text-amber-400">Hint: Toggle “Include Person B” and fill in required fields to enable relational modes.</p>
            )}
          </div>
        </div>
      </form>

      {error && (
        <div className="mt-6 rounded-md border border-red-700 bg-red-900/30 p-4 text-red-200">
          <p className="font-medium">Error</p>
          <p className="mt-1 text-sm">{error}</p>
        </div>
      )}

      {loading && (
        <div className="mt-8 grid grid-cols-1 gap-6 print:hidden">
          <section className="rounded-lg border border-slate-700 bg-slate-800/60 p-4">
            <div className="h-5 w-40 rounded bg-slate-700 animate-pulse" />
            <div className="mt-4 grid grid-cols-3 gap-3">
              <div className="h-16 rounded bg-slate-700/70 animate-pulse" />
              <div className="h-16 rounded bg-slate-700/70 animate-pulse" />
              <div className="h-16 rounded bg-slate-700/70 animate-pulse" />
            </div>
          </section>
          <section className="rounded-lg border border-slate-700 bg-slate-800/60 p-4">
            <div className="h-5 w-56 rounded bg-slate-700 animate-pulse" />
            <div className="mt-4 h-24 rounded bg-slate-700/60 animate-pulse" />
          </section>
        </div>
      )}

      {result && (
        <div ref={reportRef} className="mt-8 grid grid-cols-1 gap-6">
          {(() => {
            const meta = (result as any)?.person_a?.meta || (result as any)?.provenance?.time_meta_a;
            if (!meta) return null;
            const suppressed = !!meta.houses_suppressed;
            const precision = String(meta.time_precision || '');
            const eff = meta.effective_time_used as string | undefined;
            return (
              <div className="flex flex-wrap items-center gap-2">
                {suppressed && (
                  <div className="rounded-md border border-slate-700 bg-slate-800/70 px-3 py-1 text-xs text-slate-200">
                    Angles unavailable without birth time; houses suppressed.
                  </div>
                )}
                {eff && (
                  <div className="inline-flex items-center gap-2 rounded-full border border-emerald-700 bg-emerald-900/30 px-3 py-1 text-xs text-emerald-200">
                    <span className="inline-block h-1.5 w-1.5 rounded-full bg-emerald-400" aria-hidden />
                    <span className="font-medium">Effective time</span>
                    <span className="text-emerald-100">{eff}</span>
                  </div>
                )}
                {precision === 'unknown' && (timePolicy === 'planetary_only') && (
                  <div className="rounded-md border border-amber-700 bg-amber-900/30 px-3 py-1 text-xs text-amber-200">
                    Using planetary-only mode. You can run a sensitivity scan for house-dependent work.
                  </div>
                )}
              </div>
            );
          })()}
          {/* Layer progression + toggle controls */}
          <div className="print:hidden">
            <div className="flex flex-wrap items-center gap-2 rounded-md border border-slate-700 bg-slate-900/50 px-4 py-3 text-xs font-semibold uppercase tracking-wide">
              <span className="text-indigo-200">Mirror Summary</span>
              <span className="text-slate-600">→</span>
              <span className={weather.hasWindow ? (layerVisibility.balance ? 'text-indigo-200' : 'text-slate-500') : 'text-slate-700'}>
                Balance Metrics
              </span>
              <span className="text-slate-600">→</span>
              <span className={layerVisibility.geometries ? 'text-indigo-200' : 'text-slate-500'}>Key Geometries</span>
              <span className="text-slate-600">→</span>
              <span className={layerVisibility.diagnostics ? 'text-indigo-200' : (includeTransits ? 'text-slate-500' : 'text-slate-700')}>
                Full Diagnostics
              </span>
              <span className="text-slate-600">→</span>
              <span className={canVisitPoetic ? 'text-emerald-300' : 'text-slate-500'}>Poetic Brain</span>
            </div>
            <div className="mt-3 flex flex-wrap items-center gap-2">
              {weather.hasWindow ? (
                <button
                  type="button"
                  onClick={() => toggleLayerVisibility('balance')}
                  className={`rounded-md px-3 py-1.5 text-sm font-medium transition ${layerVisibility.balance ? 'bg-indigo-600 text-white hover:bg-indigo-500' : 'border border-slate-600 bg-slate-900 text-slate-100 hover:bg-slate-800'}`}
                >
                  {layerVisibility.balance ? 'Hide Balance Metrics' : 'Show Balance Metrics'}
                </button>
              ) : (
                <div className="relative group">
                  <button
                    type="button"
                    className="h-6 w-6 rounded-full border border-slate-600 text-xs text-slate-400 hover:bg-slate-700/60 cursor-help"
                    aria-describedby="balance-info-tooltip"
                    tabIndex={0}
                  >
                    i
                  </button>
                  <div
                    id="balance-info-tooltip"
                    className="absolute bottom-8 left-1/2 transform -translate-x-1/2 bg-slate-900 text-white text-xs rounded-lg py-2 px-3 opacity-0 group-hover:opacity-100 group-focus:opacity-100 transition-opacity duration-200 pointer-events-none border border-slate-700 shadow-lg z-50 whitespace-nowrap"
                  >
                    Add dates to see activations.
                  </div>
                </div>
              )}
              <button
                type="button"
                onClick={() => toggleLayerVisibility('geometries')}
                className={`rounded-md px-3 py-1.5 text-sm font-medium transition ${layerVisibility.geometries ? 'bg-indigo-600 text-white hover:bg-indigo-500' : 'border border-slate-600 bg-slate-900 text-slate-100 hover:bg-slate-800'}`}
              >
                {layerVisibility.geometries ? 'Hide Key Geometries' : 'Show Key Geometries'}
              </button>
              <button
                type="button"
                onClick={() => includeTransits ? toggleLayerVisibility('diagnostics') : undefined}
                disabled={!includeTransits}
                className={`rounded-md px-3 py-1.5 text-sm font-medium transition ${!includeTransits ? 'cursor-not-allowed border border-slate-700 bg-slate-800 text-slate-500' : layerVisibility.diagnostics ? 'bg-indigo-600 text-white hover:bg-indigo-500' : 'border border-slate-600 bg-slate-900 text-slate-100 hover:bg-slate-800'}`}
              >
                {layerVisibility.diagnostics ? 'Hide Diagnostics' : 'Show Diagnostics'}
              </button>
            </div>
          </div>

          {(() => {
            const wm = (result as any)?.woven_map;
            if (!wm) return null;
            const voice = typeof wm.mirror_voice === 'string' ? wm.mirror_voice.trim() : '';
            const polarityCards = Array.isArray(wm.polarity_cards) ? wm.polarity_cards : [];
            const hookStack = wm.hook_stack || {};
            const hooks = Array.isArray(hookStack.hooks) ? hookStack.hooks : [];
            const tier1Count = hooks.filter((hook: any) => hook?.is_tier_1).length;
            const totalIntensity = Number(hookStack.total_intensity ?? 0);
            const coverage = hookStack.coverage || null;
            const vector = wm.vector_integrity || {};
            const summary = vector.summary || {};
            const latentEvents = Number(summary.latent_events ?? 0);
            const suppressedEvents = Number(summary.suppressed_events ?? 0);
            const driftIndex = typeof vector.drift_index === 'number' ? Number(vector.drift_index) : null;
            const driftBand = vector.drift_band || null;
            const driftSamples = vector.drift_samples ?? null;
            const classification = (Array.isArray((wm as any)?.sst_tags) ? (wm as any).sst_tags : null) || (result as any)?.relational_mirror?.sst_tags || [];

            return (
              <Section title="Mirror Flow Summary">
                <div className="space-y-4">
                  <div className="rounded-md border border-slate-700 bg-slate-900/60 p-4">
                    <div className="text-xs uppercase tracking-wide text-indigo-200">Blueprint Foundation</div>
                    <p className="mt-2 text-sm leading-relaxed text-slate-100">
                      {voice || `Natal foundation established with ${tier1Count} key aspect patterns. Ready for Poetic Brain interpretation and symbolic weather overlay.`}
                    </p>
                  </div>
                  <div className="grid grid-cols-1 gap-3 md:grid-cols-3">
                    <div className="rounded-md border border-slate-700 bg-slate-900/50 p-3">
                      <div className="text-xs uppercase tracking-wide text-slate-400">Tier‑1 Hooks</div>
                      <div className="mt-1 text-2xl font-semibold text-slate-100">{tier1Count}</div>
                      <div className="text-xs text-slate-400">Intensity: {Math.round(totalIntensity)} · Coverage: {coverage || 'n/a'}</div>
                    </div>
                    <div className="rounded-md border border-slate-700 bg-slate-900/50 p-3">
                      <div className="text-xs uppercase tracking-wide text-slate-400">Vector Integrity</div>
                      <div className="mt-1 text-2xl font-semibold text-slate-100">{latentEvents}/{suppressedEvents}</div>
                      <div className="text-xs text-slate-400">Latent vs Suppressed event counts</div>
                    </div>
                    <div className="rounded-md border border-slate-700 bg-slate-900/50 p-3">
                      <div className="text-xs uppercase tracking-wide text-slate-400">Drift Index</div>
                      <div className="mt-1 text-2xl font-semibold text-slate-100">{driftIndex != null ? driftIndex.toFixed(2) : '—'}</div>
                      <div className="text-xs text-slate-400">{driftBand ? `Band: ${driftBand}` : 'Balanced window'}{driftSamples != null ? ` · Samples: ${driftSamples}` : ''}</div>
                    </div>
                  </div>
                  <div className="grid grid-cols-1 gap-3 md:grid-cols-2">
                    <div className="rounded-md border border-slate-700 bg-slate-900/40 p-3">
                      <div className="text-xs uppercase tracking-wide text-slate-400">Polarity Cards Active</div>
                      <div className="mt-1 text-sm text-slate-200">{polarityCards.length ? `${polarityCards.length} structural cards primed` : 'Cards seeded for MAP translation.'}</div>
                    </div>
                    <div className="rounded-md border border-slate-700 bg-slate-900/40 p-3">
                      <div className="text-xs uppercase tracking-wide text-slate-400">SST Tags</div>
                      <div className="mt-1 text-sm text-slate-200">{Array.isArray(classification) && classification.length ? classification.join(' · ') : 'WB/ABE/OSR markers pending downstream'}</div>
                    </div>
                  </div>
                </div>
              </Section>
            );
          })()}

          {/* Post-generation actions */}
          <div className="flex items-center justify-between gap-4 print:hidden">
            <div className="text-sm text-slate-400">
              <span>Download your report. Poetic Brain unlocks after you review the geometry layers.</span>
            </div>
            <div className="flex items-center gap-2">
              <button type="button" onClick={downloadResultJSON} className="rounded-md border border-slate-700 bg-slate-800 px-3 py-1.5 text-slate-100 hover:bg-slate-700 focus-visible:outline-none focus-visible:ring-2 focus-visible:ring-slate-400" aria-label="Download result JSON">Download JSON</button>
              <button type="button" onClick={downloadBackstageJSON} className="rounded-md border border-orange-700 bg-orange-800/50 px-3 py-1.5 text-orange-100 hover:bg-orange-700/50 focus-visible:outline-none focus-visible:ring-2 focus-visible:ring-orange-400" aria-label="Download backstage JSON for debugging">🔍 Debug JSON</button>
              <button type="button" onClick={downloadResultPDF} className="rounded-md border border-slate-700 bg-slate-800 px-3 py-1.5 text-slate-100 hover:bg-slate-700 focus-visible:outline-none focus-visible:ring-2 focus-visible:ring-slate-400" aria-label="Download PDF">Download PDF</button>
              <button type="button" onClick={downloadMarkdownSummary} className="rounded-md border border-purple-700 bg-purple-800/50 px-3 py-1.5 text-purple-100 hover:bg-purple-700/50 focus-visible:outline-none focus-visible:ring-2 focus-visible:ring-purple-400" aria-label="Download condensed Markdown summary for ChatGPT">📝 Markdown Summary</button>
              {includeTransits && (
                <button type="button" onClick={downloadGraphsPDF} className="rounded-md border border-emerald-700 bg-emerald-800/50 px-3 py-1.5 text-emerald-100 hover:bg-emerald-700/50 focus-visible:outline-none focus-visible:ring-2 focus-visible:ring-emerald-400" aria-label="Download graphs and charts as PDF">
                  📊 Download Graphs PDF
                </button>
              )}
              <a
                href="/chat"
                onClick={handlePoeticBrainClick}
                className={`rounded-md px-3 py-1.5 text-sm font-medium transition ${canVisitPoetic ? 'bg-emerald-600 text-white hover:bg-emerald-500' : 'cursor-not-allowed border border-emerald-700 bg-emerald-800/40 text-emerald-200/60'}`}
              >
                Go to Poetic Brain
              </a>
            </div>
          </div>

          {weather.hasWindow && layerVisibility.balance && (
            <>
          {(() => {
            const daily = result?.person_a?.chart?.transitsByDate || {};
            const hasAny = Object.keys(daily).length > 0;
            if (!hasAny) {
              return (
                <div className="rounded-md border border-amber-700 bg-amber-900/30 p-3 text-amber-200">
                  <p className="text-sm">
                    No daily series data returned. Double-check your dates, step, and inputs, then try again. If this persists, view the Raw Result (debug) below.
                  </p>
                </div>
              );
            }
            return null;
          })()}
          {(() => {
            const summary = result?.person_a?.derived?.seismograph_summary;
            if (!summary) return null;
            const mag = Number(summary.magnitude ?? 0);
            const val = Number(summary.valence_bounded ?? summary.valence ?? 0);
            const vol = Number(summary.volatility ?? 0);
            const magnitudeLabel = summary.magnitude_label || (mag >= 3 ? 'Surge' : mag >= 1 ? 'Active' : 'Calm');
            const valenceLabel = summary.valence_label || (val > 0.5 ? 'Supportive' : val < -0.5 ? 'Challenging' : 'Mixed');
            const volatilityLabel = summary.volatility_label || (vol >= 3 ? 'Scattered' : vol >= 1 ? 'Variable' : 'Stable');
            return (
              <Section title="Balance Meter Dashboard">
                {/* LAYER 1: SUMMARY VIEW (At a Glance) */}
                <div className="mb-6">
                  <h3 className="text-sm font-medium text-slate-200 mb-3">Summary View</h3>

                  {/* Current Day SFD Balance Bar */}
                  <div className="mb-4 rounded border border-slate-600 bg-slate-900/50 p-4">
                    <div className="text-xs text-slate-400 mb-2">Today's Balance ({new Date().toLocaleDateString('en-US', { weekday: 'long', month: 'long', day: 'numeric' })})</div>
                    {(() => {
                      const sfdValue = result?.person_a?.sfd?.sfd ?? 0;
                      const sPlus = result?.person_a?.sfd?.s_plus ?? 0;
                      const sMinus = result?.person_a?.sfd?.s_minus ?? 0;
                      const maxValue = Math.max(sPlus, sMinus, 100);

                      const getSFDState = (sfd: number) => {
                        if (sfd > 50) return 'Strong Support';
                        if (sfd >= 1) return 'Supportive';
                        if (sfd >= -50) return 'Frictional';
                        return 'Strong Friction';
                      };

                      return (
                        <div className="space-y-3">
                          {/* Balance Bar */}
                          <div className="relative h-8 rounded bg-slate-800 overflow-hidden">
                            {/* Support (right side) */}
                            <div
                              className="absolute right-0 top-0 h-full bg-emerald-600/80 flex items-center justify-end pr-2"
                              style={{ width: `${(sPlus / maxValue) * 50}%` }}
                            >
                              <span className="text-xs text-emerald-100 font-mono">S+ {sPlus}</span>
                            </div>

                            {/* Friction (left side) */}
                            <div
                              className="absolute left-0 top-0 h-full bg-red-600/80 flex items-center justify-start pl-2"
                              style={{ width: `${(sMinus / maxValue) * 50}%` }}
                            >
                              <span className="text-xs text-red-100 font-mono">S- {sMinus}</span>
                            </div>

                            {/* Center line */}
                            <div className="absolute left-1/2 top-0 h-full w-px bg-slate-300"></div>
                          </div>

                          {/* SFD Score */}
                          <div className="text-center">
                            <div className="text-2xl font-bold text-slate-100">
                              SFD: {sfdValue > 0 ? '+' : ''}{sfdValue}
                            </div>
                            <div className="text-sm text-slate-400">{getSFDState(sfdValue)}</div>
                          </div>
                        </div>
                      );
                    })()}
                  </div>

                  {/* Trend Sparklines - moved from time series section */}
                  <div className="rounded border border-slate-700 bg-slate-900/40 p-3">
                    <div className="text-xs font-medium text-slate-300 mb-2">Trend Analysis (Last 20 Days)</div>
                    {(() => {
                      const daily = result?.person_a?.chart?.transitsByDate || {};
                      const dates = Object.keys(daily).sort();
                      if (!dates.length) return <div className="text-xs text-slate-500">No trend data available</div>;

                      const series = dates.map(d => ({
                        magnitude: Number(daily[d]?.seismograph?.magnitude ?? 0),
                        valence: Number(daily[d]?.seismograph?.valence_bounded ?? daily[d]?.seismograph?.valence ?? 0),
                        volatility: Number(daily[d]?.seismograph?.volatility ?? 0),
                        sfd: Number(daily[d]?.sfd ?? 0)
                      }));

                      const createSparkline = (values: number[], maxValue = 5) => {
                        const chars = ['▁', '▂', '▃', '▄', '▅', '▆', '▇', '█'];
                        return values.slice(-20).map(val => {
                          const normalized = Math.max(0, Math.min(1, val / maxValue));
                          const index = Math.floor(normalized * (chars.length - 1));
                          return chars[index] || chars[0];
                        }).join('');
                      };

                      const createSFDSparkline = (values: number[]) => {
                        return values.slice(-20).map(val => {
                          if (val > 10) return '▇'; // Strong support
                          if (val > 0) return '▅';  // Support
                          if (val === 0) return '▃'; // Neutral
                          if (val > -10) return '▂'; // Friction
                          return '▁'; // Strong friction
                        }).join('');
                      };

                      const magnitudes = series.map(s => s.magnitude);
                      const volatilities = series.map(s => s.volatility);
                      const sfds = series.map(s => s.sfd);

                      return (
                        <div className="space-y-2 text-xs">
                          <div className="flex items-center justify-between">
                            <span className="text-slate-400 w-16">⚡ Mag:</span>
                            <span className="font-mono text-emerald-400 text-sm">{createSparkline(magnitudes)}</span>
                            <span className="text-slate-500 w-12 text-right">
                              {magnitudes.length > 0 && magnitudes[magnitudes.length - 1] >= 4.5 && sfds[sfds.length - 1] < -50 ? '⚫️' : ''}
                              {magnitudes.length > 0 && magnitudes[magnitudes.length - 1] >= 4.5 && volatilities[volatilities.length - 1] >= 4.5 ? '🌀' : ''}
                            </span>
                          </div>
                          <div className="flex items-center justify-between">
                            <span className="text-slate-400 w-16">🔀 Vol:</span>
                            <span className="font-mono text-amber-400 text-sm">{createSparkline(volatilities)}</span>
                            <span className="text-slate-500 w-12 text-right"></span>
                          </div>
                          <div className="flex items-center justify-between">
                            <span className="text-slate-400 w-16">SFD:</span>
                            <span className="font-mono text-purple-400 text-sm">{createSFDSparkline(sfds)}</span>
                            <span className="text-slate-500 w-12 text-right">
                              {sfds.length > 1 && ((sfds[sfds.length - 2] < 0 && sfds[sfds.length - 1] > 0) || (sfds[sfds.length - 2] > 0 && sfds[sfds.length - 1] < 0)) ? '🌗' : ''}
                            </span>
                          </div>
                        </div>
                      );
                    })()}
                    <div className="mt-2 text-xs text-slate-500">
                      Field State Markers: ⚫️ Pressure Point, 🌀 Vortex, 💧 Coherent Flow, 🌗 Field Shift
                    </div>
                  </div>
                </div>

                {layerVisibility.diagnostics && (
                  <div className="mb-6">
                    <h3 className="text-sm font-medium text-slate-200 mb-3">Daily Diagnostic Cards</h3>
                    {(() => {
                    const daily = result?.person_a?.chart?.transitsByDate || {};
                    const dates = Object.keys(daily).sort();
                    if (!dates.length) {
                      return <div className="text-sm text-slate-500 p-4 border border-slate-700 rounded bg-slate-900/20">No daily data available</div>;
                    }

                    // State descriptor functions
                    const getMagnitudeState = (mag: number) => {
                      if (mag <= 1) return 'Latent';
                      if (mag <= 2) return 'Murmur';
                      if (mag <= 4) return 'Active';
                      return 'Threshold';
                    };

                    const getValenceStyle = (valence: number, magnitude: number) => {
                      const magLevel = magnitude <= 2 ? 'low' : 'high'; // For emoji count selection

                      if (valence >= 4.5) {
                        const emojis = magLevel === 'low' ? ['🦋', '🌈'] : ['🦋', '🌈', '🔥'];
                        return { emojis, descriptor: 'Liberation', anchor: '+5', pattern: 'peak openness; breakthroughs / big‑sky view' };
                      } else if (valence >= 3.5) {
                        const emojis = magLevel === 'low' ? ['💎', '🔥'] : ['💎', '🔥', '🦋'];
                        return { emojis, descriptor: 'Expansion', anchor: '+4', pattern: 'widening opportunities; clear insight fuels growth' };
                      } else if (valence >= 2.5) {
                        const emojis = magLevel === 'low' ? ['🧘', '✨'] : ['🧘', '✨', '🌊'];
                        return { emojis, descriptor: 'Harmony', anchor: '+3', pattern: 'coherent progress; both/and solutions' };
                      } else if (valence >= 1.5) {
                        const emojis = magLevel === 'low' ? ['🌊', '🧘'] : ['🌊', '🧘'];
                        return { emojis, descriptor: 'Flow', anchor: '+2', pattern: 'smooth adaptability; things click' };
                      } else if (valence >= 0.5) {
                        const emojis = magLevel === 'low' ? ['🌱', '✨'] : ['🌱', '✨'];
                        return { emojis, descriptor: 'Lift', anchor: '+1', pattern: 'gentle tailwind; beginnings sprout' };
                      } else if (valence >= -0.5) {
                        return { emojis: ['⚖️'], descriptor: 'Equilibrium', anchor: '0', pattern: 'net‑neutral tilt; forces cancel or diffuse' };
                      } else if (valence >= -1.5) {
                        const emojis = magLevel === 'low' ? ['🌪', '🌫'] : ['🌪', '🌫'];
                        return { emojis, descriptor: 'Drag', anchor: '−1', pattern: 'subtle headwind; minor loops or haze' };
                      } else if (valence >= -2.5) {
                        const emojis = magLevel === 'low' ? ['🌫', '🧩'] : ['🌫', '🧩', '⬇️'];
                        return { emojis, descriptor: 'Contraction', anchor: '−2', pattern: 'narrowing options; ambiguity or energy drain' };
                      } else if (valence >= -3.5) {
                        const emojis = magLevel === 'low' ? ['⚔️', '🌊'] : ['⚔️', '🌊', '🌫'];
                        return { emojis, descriptor: 'Friction', anchor: '−3', pattern: 'conflicts or cross‑purposes slow motion' };
                      } else if (valence >= -4.5) {
                        const emojis = magLevel === 'low' ? ['🕰', '⚔️'] : ['🕰', '⚔️', '🌪'];
                        return { emojis, descriptor: 'Grind', anchor: '−4', pattern: 'sustained resistance; heavy duty load' };
                      } else {
                        const emojis = magLevel === 'low' ? ['🌋', '🧩'] : ['🌋', '🧩', '⬇️'];
                        return { emojis, descriptor: 'Collapse', anchor: '−5', pattern: 'maximum restrictive tilt; compression / failure points' };
                      }
                    };

                    const getVolatilityState = (vol: number) => {
                      if (vol <= 2) return 'Coherent';
                      if (vol <= 4) return 'Complex';
                      return 'Dispersed';
                    };

                    const getSFDState = (sfd: number) => {
                      if (sfd > 50) return 'Strong Support';
                      if (sfd >= 1) return 'Supportive';
                      if (sfd >= -50) return 'Frictional';
                      return 'Strong Friction';
                    };

                    return dates.slice(-7).map(date => { // Show last 7 days
                      const dayData = daily[date];
                      const mag = Number(dayData?.seismograph?.magnitude ?? 0);
                      const val = Number(dayData?.seismograph?.valence_bounded ?? dayData?.seismograph?.valence ?? 0);
                      const vol = Number(dayData?.seismograph?.volatility ?? 0);
                      const sfd = Number(dayData?.sfd ?? 0);
                      const valenceStyle = getValenceStyle(val, mag);

                      // Get driver aspects
                      const aspects = dayData?.aspects || [];
                      const drivers = aspects.slice(0, 3).map((a: any) => `${a.from || a.transit} ${a.aspect} ${a.to || a.natal}`);

                      return (
                        <div key={date} className="mb-4 rounded border border-slate-700 bg-slate-900/30 p-4">
                          <div className="flex items-center justify-between mb-3">
                            <div className="text-sm font-medium text-slate-100">
                              {new Date(date).toLocaleDateString('en-US', { weekday: 'long', month: 'long', day: 'numeric' })}
                            </div>
                            <button
                              className="text-xs px-3 py-1 rounded bg-slate-700 hover:bg-slate-600 text-slate-300"
                              onClick={() => {/* TODO: Implement modal with Poetic Brain translation */}}
                            >
                              [Translate]
                            </button>
                          </div>

                          <div className="grid grid-cols-2 gap-3 sm:grid-cols-4 mb-3">
                            <div className="text-center">
                              <div className="text-xs text-slate-400">⚡ Magnitude</div>
                              <div className="text-lg font-bold text-slate-100">{mag.toFixed(2)}</div>
                              <div className="text-xs text-slate-500">{getMagnitudeState(mag)}</div>
                            </div>
                            <div className="text-center">
                              <div className="text-xs text-slate-400">{valenceStyle.emojis.join('')} Valence</div>
                              <div className="text-lg font-bold text-slate-100">{val >= 0 ? '+' : ''}{val.toFixed(2)}</div>
                              <div className="text-xs text-slate-500">{valenceStyle.descriptor} {valenceStyle.anchor}</div>
                            </div>
                            <div className="text-center">
                              <div className="text-xs text-slate-400">{vol >= 5.0 ? '🌀' : '🔀'} Volatility</div>
                              <div className="text-lg font-bold text-slate-100">{vol.toFixed(2)}</div>
                              <div className="text-xs text-slate-500">{getVolatilityState(vol)}</div>
                            </div>
                            <div className="text-center">
                              <div className="text-xs text-slate-400">SFD</div>
                              <div className="text-lg font-bold text-slate-100">{sfd > 0 ? '+' : ''}{sfd}</div>
                              <div className="text-xs text-slate-500">{getSFDState(sfd)}</div>
                            </div>
                          </div>

                          {/* Driver Aspects with Sources of Force indicators */}
                          {drivers.length > 0 && (
                            <div className="text-xs text-slate-400">
                              <span className="font-medium">🎯∠🪐 Sources of Force:</span> {drivers.join(', ')}
                            </div>
                          )}

                          {/* Resonance Spectrum - Interactive Drill-Down showing range of possibility */}
                          <div className="mt-4 rounded border border-slate-600 bg-slate-800/30 p-3">
                            <div className="text-xs font-medium text-slate-300 mb-2">
                              Resonance Spectrum for this Climate
                              <sup className="ml-1 text-slate-500 cursor-help" title="Click any pole to view underlying astrological geometry">¹</sup>
                            </div>
                            <div className="text-xs text-slate-400 mb-3 italic">
                              This symbolic weather often oscillates between two poles of experience. The key is observing which pole most closely matches your lived reality.
                            </div>

                            <div className="space-y-3">
                              {/* Magnitude Spectrum */}
                              {mag >= 4.5 && (
                                <div className="grid grid-cols-1 gap-2 sm:grid-cols-2">
                                  <div
                                    className="text-xs cursor-pointer hover:bg-slate-700/50 rounded p-2 -m-2 transition-colors"
                                    onClick={() => setSelectedPole({
                                      date,
                                      type: 'magnitude',
                                      pole: 'wb',
                                      geometry: drivers
                                    })}
                                  >
                                    <div className="font-medium text-emerald-400">⚡ Paradox Pole (WB) ↗</div>
                                    <div className="text-slate-300">Activation: A powerful, energizing call to action or breakthrough.</div>
                                  </div>
                                  <div
                                    className="text-xs cursor-pointer hover:bg-slate-700/50 rounded p-2 -m-2 transition-colors"
                                    onClick={() => setSelectedPole({
                                      date,
                                      type: 'magnitude',
                                      pole: 'abe',
                                      geometry: drivers
                                    })}
                                  >
                                    <div className="font-medium text-red-400">⚡ Conflict Pole (ABE) ↗</div>
                                    <div className="text-slate-300">Overload: A stressful feeling of being overwhelmed by too much input.</div>
                                  </div>
                                </div>
                              )}

                              {/* Volatility Spectrum */}
                              {vol >= 4.5 && (
                                <div className="grid grid-cols-1 gap-2 sm:grid-cols-2">
                                  <div
                                    className="text-xs cursor-pointer hover:bg-slate-700/50 rounded p-2 -m-2 transition-colors"
                                    onClick={() => setSelectedPole({
                                      date,
                                      type: 'volatility',
                                      pole: 'wb',
                                      geometry: drivers
                                    })}
                                  >
                                    <div className="font-medium text-emerald-400">🌀 Paradox Pole (WB) ↗</div>
                                    <div className="text-slate-300">Dynamic: Engaging with multiple exciting opportunities at once.</div>
                                  </div>
                                  <div
                                    className="text-xs cursor-pointer hover:bg-slate-700/50 rounded p-2 -m-2 transition-colors"
                                    onClick={() => setSelectedPole({
                                      date,
                                      type: 'volatility',
                                      pole: 'abe',
                                      geometry: drivers
                                    })}
                                  >
                                    <div className="font-medium text-red-400">🌀 Conflict Pole (ABE) ↗</div>
                                    <div className="text-slate-300">Scattered: Feeling pulled in too many directions, leading to exhaustion.</div>
                                  </div>
                                </div>
                              )}

                              {/* SFD Spectrum */}
                              {Math.abs(sfd) >= 10 && (
                                <div className="grid grid-cols-1 gap-2 sm:grid-cols-2">
                                  <div
                                    className="text-xs cursor-pointer hover:bg-slate-700/50 rounded p-2 -m-2 transition-colors"
                                    onClick={() => setSelectedPole({
                                      date,
                                      type: 'sfd',
                                      pole: 'wb',
                                      geometry: drivers
                                    })}
                                  >
                                    <div className="font-medium text-emerald-400">SFD Paradox Pole (WB) ↗</div>
                                    <div className="text-slate-300">
                                      {sfd > 0
                                        ? "Flow State: Effortless momentum, things clicking into place naturally."
                                        : "Productive Challenge: Navigating necessary friction to achieve growth."}
                                    </div>
                                  </div>
                                  <div
                                    className="text-xs cursor-pointer hover:bg-slate-700/50 rounded p-2 -m-2 transition-colors"
                                    onClick={() => setSelectedPole({
                                      date,
                                      type: 'sfd',
                                      pole: 'abe',
                                      geometry: drivers
                                    })}
                                  >
                                    <div className="font-medium text-red-400">SFD Conflict Pole (ABE) ↗</div>
                                    <div className="text-slate-300">
                                      {sfd > 0
                                        ? "Complacency: Missing important details due to overconfidence in ease."
                                        : "Resistance: Feeling drained, as if you're running in sand."}
                                    </div>
                                  </div>
                                </div>
                              )}

                              {/* Valence Spectrum - based on the anchor pattern */}
                              <div className="grid grid-cols-1 gap-2 sm:grid-cols-2">
                                <div
                                  className="text-xs cursor-pointer hover:bg-slate-700/50 rounded p-2 -m-2 transition-colors"
                                  onClick={() => setSelectedPole({
                                    date,
                                    type: 'valence',
                                    pole: 'wb',
                                    geometry: drivers
                                  })}
                                >
                                  <div className="font-medium text-emerald-400">{valenceStyle.emojis.join('')} Paradox Pole (WB) ↗</div>
                                  <div className="text-slate-300">
                                    {(() => {
                                      if (val >= 4) return "Liberation Flow: Peak openness creates breakthrough opportunities and big-sky perspective.";
                                      if (val >= 3) return "Expansion Clarity: Clear insight fuels sustainable growth and widening possibilities.";
                                      if (val >= 2) return "Harmony Integration: Both/and solutions emerge through coherent progress.";
                                      if (val >= 1) return "Lift Momentum: Gentle tailwinds support natural beginnings and growth.";
                                      if (val >= -1) return "Equilibrium Balance: Forces in dynamic balance create space for choice.";
                                      if (val >= -2) return "Contraction Focus: Narrowing options create necessary boundaries and clarity.";
                                      if (val >= -3) return "Friction Catalyst: Conflicts reveal important truths and drive innovation.";
                                      if (val >= -4) return "Grind Persistence: Sustained resistance builds strength and character.";
                                      return "Collapse Reset: Compression breaks down what no longer serves, making space for renewal.";
                                    })()}
                                  </div>
                                </div>
                                <div
                                  className="text-xs cursor-pointer hover:bg-slate-700/50 rounded p-2 -m-2 transition-colors"
                                  onClick={() => setSelectedPole({
                                    date,
                                    type: 'valence',
                                    pole: 'abe',
                                    geometry: drivers
                                  })}
                                >
                                  <div className="font-medium text-red-400">{valenceStyle.emojis.join('')} Conflict Pole (ABE) ↗</div>
                                  <div className="text-slate-300">
                                    {(() => {
                                      if (val >= 4) return "Liberation Overwhelm: Too much openness creates paralysis from infinite options.";
                                      if (val >= 3) return "Expansion Overreach: Growth ambitions exceed capacity, leading to scattered efforts.";
                                      if (val >= 2) return "Harmony Avoidance: Trying to please everyone leads to avoiding necessary decisions.";
                                      if (val >= 1) return "Lift Impatience: Gentle pace feels frustratingly slow when you want quick results.";
                                      if (val >= -1) return "Equilibrium Stagnation: Balanced forces create frustrating lack of clear direction.";
                                      if (val >= -2) return "Contraction Anxiety: Narrowing options create fear and energy drain.";
                                      if (val >= -3) return "Friction Exhaustion: Conflicts slow motion and create stress without resolution.";
                                      if (val >= -4) return "Grind Depletion: Heavy resistance feels overwhelming and unsustainable.";
                                      return "Collapse Crisis: Maximum compression creates panic and sense of failure.";
                                    })()}
                                  </div>
                                </div>
                              </div>
                            </div>

                            {/* Source Geometry Footnote Panel - Interactive Drill-Down */}
                            {selectedPole && selectedPole.date === date && (
                              <div className="mt-4 rounded border border-amber-600/50 bg-amber-900/20 p-3">
                                <div className="flex items-center justify-between mb-2">
                                  <div className="text-xs font-medium text-amber-300">
                                    Hook_Stack_Geometry → {selectedPole.type.charAt(0).toUpperCase() + selectedPole.type.slice(1)} {selectedPole.pole.toUpperCase()} Pole
                                  </div>
                                  <button
                                    onClick={() => setSelectedPole(null)}
                                    className="text-slate-400 hover:text-slate-200 text-sm"
                                  >
                                    ✕
                                  </button>
                                </div>
                                <div className="text-xs text-amber-200 mb-2">
                                  <strong>Source Geometry (Auditable Footnote):</strong>
                                </div>
                                <div className="text-xs text-slate-300 bg-slate-800/50 rounded p-2 font-mono">
                                  {selectedPole.geometry.length > 0
                                    ? selectedPole.geometry.join(', ')
                                    : 'Primary drivers: Transit patterns generating symbolic pressure for this climate.'}
                                </div>
                                <div className="text-xs text-amber-300/70 mt-2 italic">
                                  ¹ The spectrum above maps the inherent duality of these specific geometric configurations, showing how the same astrological forces can manifest as either the WB (Within Boundary/Paradoxical Vitality) or ABE (At Boundary Edge/Conflict-Management) experience depending on lived context.
                                </div>
                              </div>
                            )}
                          </div>
                        </div>
                      );
                    });
                  })()}
                  </div>
                )}

                {/* LAYER 3: FIELD CONTEXT (Simple Descriptive Language) */}
                {layerVisibility.diagnostics && (
                  <div className="mb-4">
                    <h3 className="text-sm font-medium text-slate-200 mb-3">Field Context</h3>
                    <div className="rounded border border-slate-700 bg-slate-900/40 p-4">
                      <div className="text-sm text-slate-300 leading-relaxed">
                        {(() => {
                        const sfdValue = result?.person_a?.sfd?.sfd ?? 0;
                        const getMagnitudeState = (mag: number) => {
                          if (mag <= 1) return 'latent';
                          if (mag <= 2) return 'murmur-level';
                          if (mag <= 4) return 'active';
                          return 'threshold-level';
                        };

                        const getVolatilityState = (vol: number) => {
                          if (vol <= 2) return 'coherent';
                          if (vol <= 4) return 'complex';
                          return 'dispersed';
                        };

                        const getValenceStyle = (valence: number, magnitude: number) => {
                          const magLevel = magnitude <= 2 ? 'low' : 'high';
                          if (valence >= 4.5) {
                            const emojis = magLevel === 'low' ? ['🦋', '🌈'] : ['🦋', '🌈', '🔥'];
                            return { emojis, descriptor: 'Liberation', anchor: '+5', pattern: 'peak openness; breakthroughs / big‑sky view' };
                          } else if (valence >= 3.5) {
                            const emojis = magLevel === 'low' ? ['💎', '🔥'] : ['💎', '🔥', '🦋'];
                            return { emojis, descriptor: 'Expansion', anchor: '+4', pattern: 'widening opportunities; clear insight fuels growth' };
                          } else if (valence >= 2.5) {
                            const emojis = magLevel === 'low' ? ['🧘', '✨'] : ['🧘', '✨', '🌊'];
                            return { emojis, descriptor: 'Harmony', anchor: '+3', pattern: 'coherent progress; both/and solutions' };
                          } else if (valence >= 1.5) {
                            const emojis = magLevel === 'low' ? ['🌊', '🧘'] : ['🌊', '🧘'];
                            return { emojis, descriptor: 'Flow', anchor: '+2', pattern: 'smooth adaptability; things click' };
                          } else if (valence >= 0.5) {
                            const emojis = magLevel === 'low' ? ['🌱', '✨'] : ['🌱', '✨'];
                            return { emojis, descriptor: 'Lift', anchor: '+1', pattern: 'gentle tailwind; beginnings sprout' };
                          } else if (valence >= -0.5) {
                            return { emojis: ['⚖️'], descriptor: 'Equilibrium', anchor: '0', pattern: 'net‑neutral tilt; forces cancel or diffuse' };
                          } else if (valence >= -1.5) {
                            const emojis = magLevel === 'low' ? ['🌪', '🌫'] : ['🌪', '🌫'];
                            return { emojis, descriptor: 'Drag', anchor: '−1', pattern: 'subtle headwind; minor loops or haze' };
                          } else if (valence >= -2.5) {
                            const emojis = magLevel === 'low' ? ['🌫', '🧩'] : ['🌫', '🧩', '⬇️'];
                            return { emojis, descriptor: 'Contraction', anchor: '−2', pattern: 'narrowing options; ambiguity or energy drain' };
                          } else if (valence >= -3.5) {
                            const emojis = magLevel === 'low' ? ['⚔️', '🌊'] : ['⚔️', '🌊', '🌫'];
                            return { emojis, descriptor: 'Tension', anchor: '−3', pattern: 'hard choices; competing forces create friction' };
                          } else if (valence >= -4.5) {
                            const emojis = magLevel === 'low' ? ['🌊', '⚔️'] : ['🌊', '⚔️', '💥'];
                            return { emojis, descriptor: 'Disruption', anchor: '−4', pattern: 'systemic challenges; breakdown precedes breakthrough' };
                          } else {
                            const emojis = magLevel === 'low' ? ['💥', '🌊'] : ['💥', '🌊', '⚔️'];
                            return { emojis, descriptor: 'Collapse', anchor: '−5', pattern: 'maximum restrictive tilt; compression / failure points' };
                          }
                        };

                        const magState = getMagnitudeState(mag);
                        const volState = getVolatilityState(vol);
                        const valencePattern = getValenceStyle(val, mag);

                        // Simple descriptive combinations using flavor patterns - NOT predictive
                        let description = `The symbolic field shows ${magState} pressure with ${volState} patterns.`;

                        if (sfdValue > 0) {
                          description += ` The Support-Friction balance leans toward supportive conditions (${sfdValue > 0 ? '+' : ''}${sfdValue}).`;
                        } else if (sfdValue < 0) {
                          description += ` The Support-Friction balance shows frictional conditions (${sfdValue}).`;
                        } else {
                          description += ` The Support-Friction balance is neutral.`;
                        }

                        // Add valence flavor pattern
                        description += ` Valence signature: ${valencePattern.emojis.join('')} ${valencePattern.descriptor} (${valencePattern.anchor}) — ${valencePattern.pattern}.`;

                        return description;
                      })()}
                      </div>
                      <div className="mt-3 text-xs text-slate-500">
                        Note: This describes the mathematical field state only. Upload to Poetic Brain for experiential interpretation.
                      </div>
                    </div>
                  </div>
                )}
              </Section>
            );
          })()}
          </>)}

          {layerVisibility.geometries && (
            <>
          {(() => {
            const wm = (result as any)?.woven_map;
            if (!wm?.hook_stack?.hooks?.length) return null;
            const hooks = wm.hook_stack.hooks || [];
            return (
              <Section title="Core Natal Aspects — Key Patterns">
                <div className="mb-3 text-sm text-slate-400">
                  {hooks.length} significant patterns from tightest connections
                  · Coverage: {wm.hook_stack.coverage}
                </div>
                {weather.tier1Hooks.length > 0 && (
                  <div className="mb-4 rounded border border-amber-600/30 bg-amber-900/20 p-3">
                    <div className="text-xs font-medium text-amber-200 mb-2">Top Activations:</div>
                    <ul className="space-y-2">
                      {weather.tier1Hooks.map((hook, i) => (
                        <li key={i} className="text-sm">
                          <div className="font-medium text-amber-100">{hook.label}</div>
                          <div className="text-xs text-amber-200/80">{hook.why}</div>
                          {hook.houseTag && (
                            <div className="text-xs text-amber-300 mt-1">
                              Primary area: {hook.houseTag}
                            </div>
                          )}
                        </li>
                      ))}
                    </ul>
                  </div>
                )}
                {weather.tier1Hooks.length === 0 && weather.hasWindow && (
                  <div className="mb-4 rounded border border-slate-600 bg-slate-900/40 p-3">
                    <div className="text-sm text-slate-300">No top activations in this window.</div>
                  </div>
                )}
                <div className="grid grid-cols-1 gap-3 sm:grid-cols-2">
                  {hooks.map((hook: any, i: number) => (
                    <div key={i} className="rounded-md border border-amber-600/30 bg-amber-900/20 p-4">
                      <div className="flex items-start justify-between mb-2">
                        <div className="text-amber-100 font-medium leading-tight">
                          {hook.title}
                        </div>
                        {hook.is_tier_1 && (
                          <span className="ml-2 inline-flex items-center rounded bg-amber-600 px-1.5 py-0.5 text-xs font-medium text-amber-100">
                            T1
                          </span>
                        )}
                      </div>
                      <div className="text-xs text-amber-200/70 space-y-1">
                        <div>Orb: {hook.orb?.toFixed(1)}° · Intensity: {Math.round(hook.intensity)}</div>
                        <div>{hook.planets?.join(' ') || ''} {hook.aspect_type}</div>
                      </div>
                    </div>
                  ))}
                </div>
                <div className="mt-3 text-xs text-slate-400">
                  Purpose: Bypass analysis → trigger "that's me" recognition → open depth work
                </div>
              </Section>
            );
          })()}
          {(() => {
            const wm = (result as any)?.woven_map;
            if (!wm) return null;
            const factors = wm.integration_factors || {};
            const keys: Array<{key: keyof typeof factors, label: string}> = [
              { key: 'fertile_field' as any, label: 'Fertile Field' },
              { key: 'harmonic_resonance' as any, label: 'Harmonic Resonance' },
              { key: 'expansion_lift' as any, label: 'Expansion Lift' },
              { key: 'combustion_clarity' as any, label: 'Combustion Clarity' },
              { key: 'liberation_release' as any, label: 'Liberation / Release' },
              { key: 'integration' as any, label: 'Integration' },
            ];
            const ts = Array.isArray(wm.time_series) ? wm.time_series : [];
            const first = ts[0]?.date; const last = ts[ts.length-1]?.date;
            return (
              <Section title="Woven Map (data-only)">
                <div className="grid grid-cols-1 gap-3 sm:grid-cols-2">
                  <div>
                    <div className="text-sm text-slate-300">Integration Factors</div>
                    <div className="mt-2 space-y-2">
                      {keys.map(({key,label}) => {
                        const pct = Math.max(0, Math.min(100, Number((factors as any)[key] ?? 0)));
                        return (
                          <div key={String(key)}>
                            <div className="flex items-center justify-between text-xs text-slate-400"><span>{label}</span><span>{pct}%</span></div>
                            <svg viewBox="0 0 100 6" className="h-1.5 w-full">
                              <rect x="0" y="0" width="100" height="6" className="fill-slate-700" />
                              <rect x="0" y="0" width={pct} height="6" className="fill-emerald-500" />
                            </svg>
                          </div>
                        );
                      })}
                    </div>
                  </div>
                  <div>
                    <div className="text-sm text-slate-300">Time Series</div>
                    <div className="mt-2 text-xs text-slate-400">
                      Entries: {ts.length || 0}{first && last ? ` · ${first} → ${last}` : ''}
                      {/* Show note if actual range differs from requested */}
                      {first && last && startDate && endDate && (first !== startDate || last !== endDate) && (
                        <div className="mt-1 text-xs text-amber-400">
                          ⚠️ Data range differs from requested {startDate} → {endDate}
                        </div>
                      )}
                    </div>

                    {/* Trend Sparklines */}
                    {ts.length > 1 && (() => {
                      const createSparkline = (values: number[], maxValue = 5) => {
                        const chars = ['▁', '▂', '▃', '▄', '▅', '▆', '▇', '█'];
                        return values.slice(-20).map(val => {
                          const normalized = Math.max(0, Math.min(1, val / maxValue));
                          const index = Math.floor(normalized * (chars.length - 1));
                          return chars[index] || chars[0];
                        }).join('');
                      };

                      const createSFDSparkline = (values: number[]) => {
                        return values.slice(-20).map(val => {
                          if (val > 10) return '▇';
                          if (val > 0) return '▅';
                          if (val === 0) return '▃';
                          if (val > -10) return '▂';
                          return '▁';
                        }).join('');
                      };

                      const calculateResonanceScore = (sfdA: number[], sfdB: number[]) => {
                        if (!sfdA || !sfdB || sfdA.length !== sfdB.length) return [];
                        return sfdA.map((a, i) => Math.abs(a - sfdB[i]) / 20);
                      };

                      const isRelational = result?.person_b?.chart?.transitsByDate || wm?.type?.includes('synastry') || wm?.type?.includes('composite');
                      const tsB = wm?.time_series_b || [];

                      const magnitudes = ts.map((r: any) => Number(r.magnitude ?? 0));
                      const valences = ts.map((r: any) => Number(r.valence_bounded ?? r.valence ?? 0));
                      const volatilities = ts.map((r: any) => Number(r.volatility ?? 0));
                      const sfds = ts.map((r: any) => Number(r.sfd ?? 0));

                      let magB: number[] = [], valB: number[] = [], volB: number[] = [], sfdB: number[] = [], resonanceScores: number[] = [];

                      if (isRelational && tsB.length > 0) {
                        magB = tsB.map((r: any) => Number(r.magnitude ?? 0));
                        valB = tsB.map((r: any) => Number(r.valence_bounded ?? r.valence ?? 0));
                        volB = tsB.map((r: any) => Number(r.volatility ?? 0));
                        sfdB = tsB.map((r: any) => Number(r.sfd ?? 0));
                        resonanceScores = calculateResonanceScore(sfds, sfdB);
                      }

                      return (
                        <div className="mt-3 rounded border border-slate-700 bg-slate-900/40 p-3">
                          <div className="text-xs font-medium text-slate-300 mb-2">
                            {isRelational && tsB.length > 0 ? 'Relational Trend Analysis' : 'Trend Analysis'}
                          </div>
                          <div className="space-y-2 text-xs">
                            <div className="flex items-center justify-between">
                              <span className="text-slate-400 w-16">⚡ Mag:</span>
                              {isRelational && magB.length > 0 ? (
                                <div className="flex items-center gap-1 font-mono text-sm">
                                  <span className="text-emerald-400">{createSparkline(magnitudes)}</span>
                                  <span className="text-slate-600">|</span>
                                  <span className="text-emerald-300">{createSparkline(magB)}</span>
                                </div>
                              ) : (
                                <span className="font-mono text-emerald-400 text-sm">{createSparkline(magnitudes)}</span>
                              )}
                              <span className="text-slate-500 w-12 text-right">
                                {magnitudes.length > 0 && magnitudes[magnitudes.length - 1] >= 4.5 && sfds[sfds.length - 1] < -50 ? '⚫️' : ''}
                                {magnitudes.length > 0 && magnitudes[magnitudes.length - 1] >= 4.5 && volatilities[volatilities.length - 1] >= 4.5 ? '🌀' : ''}
                              </span>
                            </div>
                            <div className="flex items-center justify-between">
                              <span className="text-slate-400 w-16">🌕 Val:</span>
                              {isRelational && valB.length > 0 ? (
                                <div className="flex items-center gap-1 font-mono text-sm">
                                  <span className="text-blue-400">{createSparkline(valences.map((v: number) => Math.abs(v)), 5)}</span>
                                  <span className="text-slate-600">|</span>
                                  <span className="text-blue-300">{createSparkline(valB.map((v: number) => Math.abs(v)), 5)}</span>
                                </div>
                              ) : (
                                <span className="font-mono text-blue-400 text-sm">{createSparkline(valences.map((v: number) => Math.abs(v)), 5)}</span>
                              )}
                              <span className="text-slate-500 w-12 text-right">
                                {(() => {
                                  const mag = magnitudes.length > 0 ? magnitudes[magnitudes.length - 1] : 0;
                                  const vol = volatilities.length > 0 ? volatilities[volatilities.length - 1] : 0;
                                  const sfd = sfds.length > 0 ? sfds[sfds.length - 1] : 0;

                                  if (mag >= 2 && mag <= 4 && vol < 2 && sfd > 50) return '💧';
                                  return '';
                                })()}
                              </span>
                            </div>
                            <div className="flex items-center justify-between">
                              <span className="text-slate-400 w-16">🔀 Vol:</span>
                              {isRelational && volB.length > 0 ? (
                                <div className="flex items-center gap-1 font-mono text-sm">
                                  <span className="text-amber-400">{createSparkline(volatilities)}</span>
                                  <span className="text-slate-600">|</span>
                                  <span className="text-amber-300">{createSparkline(volB)}</span>
                                </div>
                              ) : (
                                <span className="font-mono text-amber-400 text-sm">{createSparkline(volatilities)}</span>
                              )}
                              <span className="text-slate-500 w-12 text-right"></span>
                            </div>
                            <div className="flex items-center justify-between">
                              <span className="text-slate-400 w-16">SFD:</span>
                              {isRelational && sfdB.length > 0 ? (
                                <div className="flex items-center gap-1 font-mono text-sm">
                                  <span className="text-purple-400">{createSFDSparkline(sfds)}</span>
                                  <span className="text-slate-600">|</span>
                                  <span className="text-purple-300">{createSFDSparkline(sfdB)}</span>
                                </div>
                              ) : (
                                <span className="font-mono text-purple-400 text-sm">{createSFDSparkline(sfds)}</span>
                              )}
                              <span className="text-slate-500 w-12 text-right">
                                {sfds.length > 1 && ((sfds[sfds.length - 2] < 0 && sfds[sfds.length - 1] > 0) || (sfds[sfds.length - 2] > 0 && sfds[sfds.length - 1] < 0)) ? '🌗' : ''}
                              </span>
                            </div>
                          </div>

                          <div className="mt-2 text-xs text-slate-500">
                            {isRelational && tsB.length > 0 ? (
                              <>A | B overlay • Field states: ⚫️ Pressure Point, 🌀 Vortex, 💧 Coherent Flow, 🌗 Field Shift, ◊ High resonance</>
                            ) : (
                              <>Field State Markers: ⚫️ Pressure Point, 🌀 Vortex, 💧 Coherent Flow, 🌗 Field Shift</>
                            )}
                          </div>
                        </div>
                      );
                    })()}

                    <div className="mt-2 max-h-40 overflow-auto rounded border border-slate-700 bg-slate-900/40 p-2">
                      <table className="w-full text-xs text-slate-300">
                        <thead>
                          <tr className="text-slate-400">
                            <th className="text-left font-medium">Date</th>
                            <th className="text-right font-medium">Mag</th>
                            <th className="text-right font-medium">Val</th>
                            <th className="text-right font-medium">Vol</th>
                          </tr>
                        </thead>
                        <tbody>
                          {ts.slice(-10).map((r:any, i:number) => (
                            <tr key={i}>
                              <td className="py-0.5 pr-2">{r.date}</td>
                              <td className="py-0.5 text-right">{Number(r.magnitude ?? 0).toFixed(2)}</td>
                              <td className="py-0.5 text-right">{Number(r.valence_bounded ?? r.valence ?? 0).toFixed(2)}</td>
                              <td className="py-0.5 text-right">{Number(r.volatility ?? 0).toFixed(2)}</td>
                            </tr>
                          ))}
                        </tbody>
                      </table>
                    </div>
                  </div>
                </div>
                <div className="mt-3 grid grid-cols-2 gap-3 sm:grid-cols-4">
                  <div className="rounded-md border border-slate-700 bg-slate-900/40 p-3 text-center">
                    <div className="text-xs text-slate-400">Natal aspects (A)</div>
                    <div className="text-lg text-slate-100">{(wm.natal_summary?.major_aspects?.length ?? 0)}</div>
                  </div>
                  <div className="rounded-md border border-slate-700 bg-slate-900/40 p-3 text-center">
                    <div className="text-xs text-slate-400">Polarity cards (hooks)</div>
                    <div className="text-lg text-slate-100">{(Array.isArray(wm.polarity_cards) ? wm.polarity_cards.length : 0)}</div>
                  </div>
                  <div className="rounded-md border border-slate-700 bg-slate-900/40 p-3 text-center">
                    <div className="text-xs text-slate-400">Report type</div>
                    <div className="text-lg text-slate-100 capitalize">{wm.type || 'solo'}</div>
                  </div>
                  <div className="rounded-md border border-slate-700 bg-slate-900/40 p-3 text-center">
                    <div className="text-xs text-slate-400">Schema</div>
                    <div className="text-xs text-slate-100">{wm.schema}</div>
                  </div>
                </div>
              </Section>
            );
          })()}
          {(() => {
            const cx = (result as any)?.context;
            if (!cx?.translocation) return null;
            const t = cx.translocation;
            return (
              <Section title="Translocation Context" className="print:hidden">
                <div className="grid grid-cols-2 gap-3 sm:grid-cols-4 text-sm text-slate-300">
                  <div>
                    <div className="text-xs text-slate-400">Applies</div>
                    <div className="text-slate-100">{t.applies ? 'Yes' : 'No'}</div>
                  </div>
                  <div>
                    <div className="text-xs text-slate-400">Method</div>
                    <div className="text-slate-100">{(() => {
                      const m = String(t.method || 'Natal');
                      if (/^A[_ ]?local$/i.test(m) || m === 'A_local') return 'Person A';
                      if (/^B[_ ]?local$/i.test(m) || m === 'B_local') return 'Person B';
                      if (/^midpoint$/i.test(m)) return 'Person A + B';
                      if (/^natal$/i.test(m)) return 'None (Natal Base)';
                      return m;
                    })()}</div>
                  </div>
                  <div>
                    <div className="text-xs text-slate-400">House System</div>
                    <div className="text-slate-100">{t.house_system || 'Placidus'}</div>
                  </div>
                  <div>
                    <div className="text-xs text-slate-400">TZ</div>
                    <div className="text-slate-100">{t.tz || (personA?.timezone || '—')}</div>
                  </div>
                </div>
              </Section>
            );
          })()}
            </>
          )}
        </div>
      )}
    </main>
  );
}<|MERGE_RESOLUTION|>--- conflicted
+++ resolved
@@ -94,11 +94,11 @@
   endDate: string,
   step: string,
   relocationStatus: any,
-<<<<<<< HEAD
+
   relocLabel?: string | null
-=======
+
   relocationLabel?: string
->>>>>>> e1a1ec13
+
 ): ReportHeader {
   const normalizedMode = (() => {
     switch (mode) {
@@ -484,15 +484,15 @@
     ? { value: 'NATAL_TRANSITS' as ReportMode, label: 'Natal + Transits' }
     : { value: 'NATAL_ONLY' as ReportMode, label: 'Natal Only' };
 
-<<<<<<< HEAD
+
   // Extract UI/UX Contract types (computed once, passed down to children)
   const reportHeader = useMemo(() =>
     extractReportHeader(mode, startDate, endDate, step, relocationStatus, relocLabel),
     [mode, startDate, endDate, step, relocationStatus, relocLabel]
   );
 
-=======
->>>>>>> e1a1ec13
+
+
   const weather = useMemo(() =>
     extractWeather(startDate, endDate, result),
     [startDate, endDate, result]
