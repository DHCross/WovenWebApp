--- conflicted
+++ resolved
@@ -131,10 +131,10 @@
     return Math.min(max, Math.max(min, n));
   };
   // Translocation / Relocation selection (angles/houses reference)
-<<<<<<< HEAD
+
   type TranslocationOption = 'NONE' | 'A_LOCAL' | 'B_LOCAL' | 'BOTH_LOCAL' | 'MIDPOINT';
   const [translocation, setTranslocation] = useState<TranslocationOption>('A_LOCAL');
-=======
+
   type TranslocationOption = 'A_NATAL' | 'A_LOCAL' | 'B_NATAL' | 'B_LOCAL' | 'MIDPOINT';
   const normalizeTranslocationOption = (value: any): TranslocationOption => {
     const token = String(value || '').trim().toUpperCase();
@@ -147,7 +147,7 @@
     return 'A_NATAL';
   };
   const [translocation, setTranslocation] = useState<TranslocationOption>('A_NATAL');
->>>>>>> 89aa1155
+
   // Relocation coordinates (single-field); default from spec: 30°10'N, 85°40'W
   const [relocInput, setRelocInput] = useState<string>("30°10'N, 85°40'W");
   const [relocError, setRelocError] = useState<string | null>(null);
@@ -438,12 +438,12 @@
       if (typeof saved.relationshipNotes === 'string') setRelationshipNotes(saved.relationshipNotes);
       if (typeof saved.relationshipTier === 'string') setRelationshipTier(saved.relationshipTier);
       if (typeof saved.relationshipRole === 'string') setRelationshipRole(saved.relationshipRole);
-<<<<<<< HEAD
+
       if (typeof saved.contactState === 'string') setContactState(saved.contactState.toUpperCase() === 'LATENT' ? 'LATENT' : 'ACTIVE');
       if (saved.translocation) setTranslocation(saved.translocation);
-=======
+
       if (saved.translocation) setTranslocation(normalizeTranslocationOption(saved.translocation));
->>>>>>> 89aa1155
+
     } catch {/* noop */}
   }
 
@@ -960,12 +960,12 @@
         if (typeof data.relationshipNotes === 'string') setRelationshipNotes(data.relationshipNotes);
         if (typeof data.relationshipTier === 'string') setRelationshipTier(data.relationshipTier);
         if (typeof data.relationshipRole === 'string') setRelationshipRole(data.relationshipRole);
-<<<<<<< HEAD
+
         if (typeof data.contactState === 'string') setContactState(data.contactState.toUpperCase() === 'LATENT' ? 'LATENT' : 'ACTIVE');
         if (data.translocation) setTranslocation(data.translocation);
-=======
+
         if (data.translocation) setTranslocation(normalizeTranslocationOption(data.translocation));
->>>>>>> 89aa1155
+
         // update single-field coord mirrors
         if (data.personA?.latitude != null && data.personA?.longitude != null) {
           setACoordsInput(formatDecimal(Number(data.personA.latitude), Number(data.personA.longitude)));
@@ -1103,7 +1103,7 @@
         },
         // Pass translocation intent to backend (data-only context)
         translocation: ((): any => {
-<<<<<<< HEAD
+
           if (translocation === 'NONE') {
             return { applies: false, method: 'Natal' };
           }
@@ -1121,7 +1121,7 @@
             current_location: relocLabel || undefined,
             tz: relocTz || undefined,
           };
-=======
+
           const mode = relocationStatus.effectiveMode;
           if (mode === 'A_LOCAL' || mode === 'B_LOCAL') {
             return {
@@ -1139,7 +1139,7 @@
             return { applies: false, method: 'B_natal' };
           }
           return { applies: false, method: 'A_natal' };
->>>>>>> 89aa1155
+
         })(),
       };
 
@@ -2152,20 +2152,20 @@
                     value={translocation}
                     onChange={(e) => setTranslocation(normalizeTranslocationOption(e.target.value))}
                   >
-<<<<<<< HEAD
+
                     <option value="NONE">Birthplace Transits Only</option>
                     <option value="A_LOCAL">Person A</option>
                     <option value="B_LOCAL" disabled={!includePersonB}>Person B</option>
                     <option value="BOTH_LOCAL" disabled={!includePersonB}>Relocate Both (A + B)</option>
                     <option value="MIDPOINT" disabled={!includePersonB}>Midpoint (A + B)</option>
-=======
+
                     {relocationOptions.map((opt) => (
                       <option key={opt.value} value={opt.value} disabled={opt.disabled} title={opt.title}>
                         {relocationSelectLabels[opt.value]}
                         {opt.disabled && reportType === 'balance' && opt.value.endsWith('NATAL') ? ' (fallback)' : ''}
                       </option>
                     ))}
->>>>>>> 89aa1155
+
                   </select>
                   <p className="mt-1 text-xs text-slate-400">Relocation remaps houses/angles only; planets stay fixed. Choose the lens allowed for this report type.</p>
                   <p className="mt-1 text-xs text-slate-500">Midpoint relocation is reserved for Relational Balance. Composite mode above still creates the midpoint chart.</p>
