--- conflicted
+++ resolved
@@ -132,7 +132,7 @@
   };
   // Translocation / Relocation selection (angles/houses reference)
 
-<<<<<<< HEAD
+
   type TranslocationOption =
     | 'NONE'
     | 'A_NATAL'
@@ -142,9 +142,9 @@
     | 'BOTH_LOCAL'
     | 'MIDPOINT';
 
-=======
+
   type TranslocationOption = 'NONE' | 'A_NATAL' | 'A_LOCAL' | 'B_NATAL' | 'B_LOCAL' | 'BOTH_LOCAL' | 'MIDPOINT';
->>>>>>> 7da25616
+ 
   const normalizeTranslocationOption = (value: any): TranslocationOption => {
     const token = String(value || '').trim().toUpperCase();
     if (!token) return 'A_NATAL';
@@ -154,12 +154,12 @@
     if (token === 'B_NATAL' || token === 'B-NATAL') return 'B_NATAL';
     if (token === 'BOTH_LOCAL' || token === 'BOTH-LOCAL') return 'BOTH_LOCAL';
     if (token === 'MIDPOINT') return 'MIDPOINT';
-<<<<<<< HEAD
+
     if (token === 'A_NATAL' || token === 'A-NATAL') return 'A_NATAL';
-=======
+
     if (token === 'NONE') return 'NONE';
     if (token === 'NATAL' || token === 'A_NATAL' || token === 'A-NATAL') return 'A_NATAL';
->>>>>>> 7da25616
+
     return 'A_NATAL';
   };
   const [translocation, setTranslocation] = useState<TranslocationOption>('A_LOCAL');
@@ -263,41 +263,41 @@
   }, [reportType, isDyadMode]);
 
   const relocationSelectLabels: Record<TranslocationOption, string> = useMemo(() => ({
-<<<<<<< HEAD
+
     NONE: 'Birthplace — Natal frame (no relocation applied)',
-=======
+
     NONE: 'No relocation (natal locations)',
->>>>>>> 7da25616
+
     A_NATAL: 'Person A — Natal frame (houses not recalculated)',
     A_LOCAL: 'Person A — Local (houses recalculated)',
     B_NATAL: 'Person B — Natal frame (houses not recalculated)',
     B_LOCAL: 'Person B — Local (houses recalculated)',
-<<<<<<< HEAD
+
     BOTH_LOCAL: 'Relocate Both — Person A & B local frames',
     MIDPOINT: 'Midpoint (A + B) — Shared relocation'
   }), []);
 
   const relocationModeCaption = useMemo(() => ({
     NONE: 'Relocation mode: Birthplace (houses not recalculated)',
-=======
+
     BOTH_LOCAL: 'Both — Local (houses recalculated)',
     MIDPOINT: 'Midpoint (A + B) — Shared relocation',
   }), []);
 
   const relocationModeCaption = useMemo(() => ({
     NONE: 'Relocation mode: None (natal locations)',
->>>>>>> 7da25616
+
     A_NATAL: 'Relocation mode: A_natal (houses not recalculated, by design)',
     A_LOCAL: 'Relocation mode: A_local (houses recalculated)',
     B_NATAL: 'Relocation mode: B_natal (houses not recalculated, by design)',
     B_LOCAL: 'Relocation mode: B_local (houses recalculated)',
-<<<<<<< HEAD
+
     BOTH_LOCAL: 'Relocation mode: Both_local (A & B recalculated)',
     MIDPOINT: 'Relocation mode: Midpoint (synthetic shared frame, houses recalculated)'
-=======
+
     BOTH_LOCAL: 'Relocation mode: Both_local (houses recalculated)',
     MIDPOINT: 'Relocation mode: Midpoint (synthetic shared frame, houses recalculated)',
->>>>>>> 7da25616
+
   }), []);
 
   type RelocationOptionConfig = { value: TranslocationOption; disabled?: boolean; title?: string };
@@ -1167,11 +1167,11 @@
             return {
               applies: true,
               method: mode === 'A_LOCAL' ? 'A_local' : 'B_local',
-<<<<<<< HEAD
+
               coords: relocCoords ? { latitude: relocCoords!.lat, longitude: relocCoords!.lon } : undefined,
-=======
+
               coords: relocCoords ? { latitude: relocCoords?.lat, longitude: relocCoords?.lon } : undefined,
->>>>>>> 7da25616
+
               current_location: relocLabel || undefined,
               tz: relocTz || undefined,
             };
