import { NextRequest } from 'next/server';
import { shapeVoice, pickClimate } from '../../../lib/persona';
import { generateStream } from '../../../lib/llm';
import { canMakeRequest, trackRequest } from '../../../lib/usage-tracker';
import { followUpGenerator, ChartContext } from '../../../lib/followup-generator';
import { naturalFollowUpFlow, PingResponse, SessionContext } from '../../../lib/natural-followup-flow';

import {
  NO_CONTEXT_GUIDANCE,
  ASTROSEEK_REFERENCE_GUIDANCE,
  referencesAstroSeekWithoutGeometry
} from '@/lib/raven/guards';

import { buildNoContextGuardCopy } from '@/lib/guard/no-context';


// Simple in-memory token bucket (dev only). Not production safe for multi-instance.
const buckets = new Map<string,{t:number; ts:number}>();
function take(ip:string, max=10, windowMs=60_000){
  const now = Date.now();
  let b = buckets.get(ip);
  if(!b){ b={t:max, ts:now}; buckets.set(ip,b);} else if(now - b.ts > windowMs){ b.t = max; b.ts = now; }
  if(b.t<=0) return false; b.t--; return true;
}

// Check if user message indicates OSR (doesn't feel familiar/resonate)
function checkForOSRIndicators(text: string): boolean {
  const lower = text.toLowerCase();
  const osrPhrases = [
    'doesn\'t feel familiar',
    'doesn\'t resonate',
    'not me',
    'doesn\'t sound like me',
    'not familiar',
    'doesn\'t ring true',
    'not quite right',
    'off the mark',
    'doesn\'t match',
    'not accurate',
    'not really me'
  ];
  
  return osrPhrases.some(phrase => lower.includes(phrase));
}

// Check if user is clearly affirming/confirming resonance
function checkForClearAffirmation(text: string): boolean {
  const lower = text.toLowerCase();
  const clearAffirmPhrases = [
    'that\'s familiar',
    'feels familiar',
    'that resonates',
    'resonates with me',
    'exactly',
    'that\'s me',
    'spot on',
    'that hits',
    'so true',
    'absolutely',
    'definitely me',
    'that\'s accurate',
    'yes, that\'s right',
    'that\'s it exactly',
    'i just said it was', // Critical addition
    'it was',
    'it is',
    'that is',
    'yes it is',
    'yes that is',
    'that\'s right',
    'correct',
    'true'
  ];
  
  // Also check for simple "yes" at start of response
  if (/^yes\b/i.test(text.trim())) return true;
  
  return clearAffirmPhrases.some(phrase => lower.includes(phrase));
}

// Check if user is giving partial/uncertain confirmation
function checkForPartialAffirmation(text: string): boolean {
  const lower = text.toLowerCase();
  const partialPhrases = [
    'sort of',
    'kind of',
    'partly',
    'somewhat',
    'maybe',
    'i think so',
    'possibly',
    'in a way',
    'to some extent'
  ];
  
  return partialPhrases.some(phrase => lower.includes(phrase));
}

// Enhanced response classification
function classifyUserResponse(text: string): 'CLEAR_WB' | 'PARTIAL_ABE' | 'OSR' | 'UNCLEAR' {
  if (checkForClearAffirmation(text)) return 'CLEAR_WB';
  if (checkForPartialAffirmation(text)) return 'PARTIAL_ABE';
  if (checkForOSRIndicators(text)) return 'OSR';
  return 'UNCLEAR';
}

// Detect meta-signal complaints about being asked again / repetition
function isMetaSignalAboutRepetition(text: string): boolean {
  const lower = text.toLowerCase();
  const phrases = [
    'you asked',
    'you are asking again',
    'why are you asking',
    'i already said',
    'i just said',
    'as i said',
    'what i had just explained',
    'repeating myself',
    'asked again',
    'repeat the question',
    'i literally just',
    'already confirmed',
    "i've already answered",
    'well, yeah',
  ];
  return phrases.some(p => lower.includes(p));
}

function isJSONReportUpload(text: string): boolean {
  // Detect presence of embedded JSON in a <pre> block regardless of UI labels.
  const preMatch = text.match(/<pre[^>]*>([\s\S]*?)<\/pre>/i);
  if (!preMatch) return false;
  const decoded = preMatch[1]
    .replace(/&lt;/g, '<')
    .replace(/&gt;/g, '>')
    .replace(/&amp;/g, '&')
    .replace(/&quot;/g, '"');
  return decoded.includes('"balance_meter"') && decoded.includes('"context"');
}

function extractJSONFromUpload(text: string): string | null {
  try {
    // Extract JSON from the HTML pre tag
    const preMatch = text.match(/<pre[^>]*>(.*?)<\/pre>/s);
    if (preMatch) {
      // Decode HTML entities and clean up
      const jsonStr = preMatch[1]
        .replace(/&lt;/g, '<')
        .replace(/&gt;/g, '>')
        .replace(/&amp;/g, '&')
        .replace(/&quot;/g, '"');
      
      // Try to parse to validate
      JSON.parse(jsonStr);
      return jsonStr;
    }
  } catch (e) {
    console.log('Failed to extract JSON from upload:', e);
  }
  return null;
}

function pickHook(t:string){
  // Check for JSON report uploads with specific conditions
  if (t.includes('"balance_meter"') && t.includes('"magnitude"')) {
    try {
      const jsonMatch = t.match(/\{[\s\S]*\}/);
      if (jsonMatch) {
        const data = JSON.parse(jsonMatch[0]);
        const magnitude = data.balance_meter?.magnitude?.value;
        const valence = data.balance_meter?.valence?.value ?? data.balance_meter?.valence_bounded;

        if (typeof magnitude === 'number' && typeof valence === 'number') {
          if (magnitude >= 4 && valence <= -4) {
            return 'Crisis & Structural Overload · Maximum Threshold';
          } else if (magnitude >= 3 && valence <= -3) {
            return 'Pressure & Restriction · Storm Systems';
          }
        }
      }
    } catch (e) {
      // Fall through to text-based detection
    }
  }
  
  if(/dream|sleep/i.test(t)) return 'Duty & Dreams · Saturn ↔ Neptune';
  if(/private|depth|shadow/i.test(t)) return 'Private & Piercing · Mercury ↔ Pluto';
  if(/restless|ground/i.test(t)) return 'Restless & Grounded · Pluto ↔ Moon';
  return undefined;
}

function encode(obj:any){ return new TextEncoder().encode(JSON.stringify(obj)+"\n"); }

function isJournalUpload(text: string): boolean {
  // Prefer detecting a non-JSON <pre> text block; fall back to label heuristics.
  const preMatch = text.match(/<pre[^>]*>([\s\S]*?)<\/pre>/i);
  if (preMatch) {
    const decoded = preMatch[1]
      .replace(/&lt;/g, '<')
      .replace(/&gt;/g, '>')
      .replace(/&amp;/g, '&')
      .replace(/&quot;/g, '"')
      .trim();
    // Treat as journal if it's not JSON but reasonably long prose
    const looksJson = decoded.startsWith('{') && decoded.endsWith('}');
    if (!looksJson && decoded.length > 80) return true;
  }
  return text.includes('Uploaded Journal Entry:') || text.includes('Journal Entry:');
}

function extractTextFromUpload(text: string): string {
  try {
    // Extract content from the HTML pre tag
    const preMatch = text.match(/<pre[^>]*>(.*?)<\/pre>/s);
    if (preMatch) {
      // Decode HTML entities and clean up
      return preMatch[1]
        .replace(/&lt;/g, '<')
        .replace(/&gt;/g, '>')
        .replace(/&amp;/g, '&')
        .replace(/&quot;/g, '"')
        .trim();
    }
  } catch (e) {
    console.log('Failed to extract text from upload:', e);
  }
  return text;
}

// Determine whether input includes a timing layer (transits/periods/comparisons)
function isTimedInput(text: string): boolean {
  // Treat JSON Balance reports as timed
  if (isJSONReportUpload(text)) return true;

  const plain = text.replace(/<[^>]*>/g, ' ').toLowerCase();
  // Obvious transit/timing keywords
  if (/(transit|window|during|between|over the (last|next)|this week|today|tomorrow|yesterday|from\s+\w+\s+\d{1,2}\s*(–|-|to)\s*\w*\s*\d{1,2})/.test(plain)) {
    return true;
  }
  // Date-like patterns (YYYY-MM-DD or MM/DD/YYYY) or month-name ranges
  if (/(\b\d{4}-\d{2}-\d{2}\b)|(\b\d{1,2}\/\d{1,2}\/\d{2,4}\b)/.test(plain)) return true;
  if (/(jan|feb|mar|apr|may|jun|jul|aug|sep|sept|oct|nov|dec)\s*\d{1,2}\s*(–|-|to)\s*(jan|feb|mar|apr|may|jun|jul|aug|sep|sept|oct|nov|dec)?\s*\d{1,2}/.test(plain)) return true;
  return false;
}

export const runtime = 'nodejs';

export async function POST(req: NextRequest){
  // Top-level variable declarations for chat logic
  const body = await req.json();
  const { persona, messages = [] } = body;
  const reportContexts: any[] = body?.reportContexts || [];
  
  const user = [...messages].reverse().find((m:any)=> m.role==='user');
  const text = user?.content || user?.html || 'Hello';
  
  const isTechnicalQuestion = /\b(are you|what are you|how do you work|gemini|api|technical|test|version|system)\b/i.test(text);
  const isGreeting = /^(hello|hi|hey|good morning|good afternoon|good evening|greetings)\b/i.test(text.trim());
  
  const ravenMsgs = Array.isArray(messages) ? messages.filter((m:any)=> m.role==='raven') : [];
  const ravenCount = ravenMsgs.length;
  const isFirstTurn = ravenCount <= 1; // only the intro greeting so far

  let analysisPrompt = text;

  // TODO[REFactor]: This handler exceeds recommended logical size. Extract logic into separate lib modules.
  const ip = req.headers.get('x-forwarded-for')?.split(',')[0]?.trim() || 'local';
  if(!take(ip)){
    return new Response(JSON.stringify({error:'rate_limited', retry_in:'60s'}), {status:429, headers:{'Content-Type':'application/json'}});
  }

  if (isTechnicalQuestion || isGreeting) {
    const hook = pickHook(text);
    const climate = undefined;
    const shapedIntro = shapeVoice('Staying close to what you said…', {hook, climate, section:'mirror'}).split(/\n+/)[0];
    let response = '';
    if (text.toLowerCase().includes('gemini')) {
      response = 'Yes, I am currently using Google\'s Gemini API. It\'s a pleasure to connect.';
    } else if (isGreeting) {
      response = 'Hello! I\'m Raven Calder, and I\'m here to help you see yourself more clearly. I\'m ready when you are.';
    } else {
      response = 'I\'m Raven Calder, a symbolic mirror that uses Google\'s Gemini API to provide reflective insights. How can I help you today?';
    }
    const responseBody = new ReadableStream<{ }|Uint8Array>({
      async start(controller){
        controller.enqueue(encode({climate, hook, delta: shapedIntro + response}));
        controller.close();
      }
    });
    return new Response(responseBody, { headers: { 'Content-Type': 'text/plain; charset=utf-8' }});
  }

  // Determine whether we have any chart/report context available
  const hasAnyReportContext = Array.isArray(reportContexts) && reportContexts.length > 0;
  
  // Enforce simple usage limits (in-memory)
  const allowance = canMakeRequest();
  if(!allowance.allowed){
    return new Response(JSON.stringify({error: allowance.reason}), {status:429, headers:{'Content-Type':'application/json'}});
  }

  // Weather-only intent detection (non-personal field read)
  const wantsWeatherOnly = /\b(weather|sky today|planetary (weather|currents)|what's happening in the sky)\b/i.test(text);

  // Detect if user is asking for specific personal astrological readings/analysis
  const wantsPersonalReading = /\b(my chart|my birth|personal reading|mirror|balance meter|read me|analyze me|what do you see in me|my aspects|my placements|my transits)\b/i.test(text);

  // MODIFIED GATE: Only block personal astrological readings without chart context, allow general conversation
  if (!hasAnyReportContext && wantsPersonalReading && !wantsWeatherOnly) {
    const hook = pickHook(text);
    const climate = undefined;

    const astroseekReference = referencesAstroSeekWithoutGeometry(text);
    const greetings = astroseekReference
      ? [
        'I see the AstroSeek export—one more bridge and we can go deep…',
        'With you. Let’s pull that AstroSeek file all the way through first…'
      ]
      : [
        'With you—before we dive in…',
        'Here with you. One small setup step first…',
        'Holding your question—let’s get the ground right…'
      ];
    const shapedIntro = shapeVoice(greetings[Math.floor(Math.random()*greetings.length)], {hook, climate, section:'mirror'}).split(/\n+/)[0];
    const guidance = astroseekReference ? ASTROSEEK_REFERENCE_GUIDANCE : NO_CONTEXT_GUIDANCE;

    const guardCopy = buildNoContextGuardCopy();
    const shapedIntro = shapeVoice(guardCopy.picture, {hook, climate, section:'mirror'}).split(/\n+/)[0];

<<<<<<< HEAD
If you already have a JSON report—it’s the export file AstroSeek gives you—paste or upload it here and I’ll keep going.`.trim();
=======
>>>>>>> 7766fb72

    const responseBody = new ReadableStream<{ }|Uint8Array>({
      async start(controller){
        controller.enqueue(encode({climate, hook, delta: shapedIntro+"\n\n"+guardCopy.guidance}));
        controller.close();
      }
    });
    return new Response(responseBody, { headers: { 'Content-Type': 'text/plain; charset=utf-8' }});
  }

  // WEATHER-ONLY BRANCH: Provide a neutral field read without personal claims when explicitly asked
  if (!hasAnyReportContext && wantsWeatherOnly) {
    const hook = pickHook(text);
    const climate = pickClimate(text);
    const greetings = [
      'With you—reading the sky’s weather…',
      'Here with today’s currents—no personal map applied…'
    ];
    const shapedIntro = shapeVoice(greetings[Math.floor(Math.random()*greetings.length)], {hook, climate, section:'mirror'}).split(/\n+/)[0];
    const weatherNote = `
Field-only read (no natal overlay):
• Mood/valence: treat as background conditions, not fate
• Use this like a tide chart—choose times that support your aims

If you want this mapped to you, generate Math Brain first and send the report here.`.trim();

    const v11 = `
Give a short, plain-language summary of the current planetary weather in two parts: (1) what’s emphasized, (2) what that feels like behaviorally—in conditional phrasing. No metaphors about “you,” no personality claims, no advice. Keep to 5–7 sentences total.`;

    const enhancedPrompt = v11 + `\n\nUser words: ${text}`;
    const stream = generateStream(enhancedPrompt, { model: process.env.MODEL_PROVIDER, personaHook: hook });
    const responseBody = new ReadableStream<{ }|Uint8Array>({
      async start(controller){
        controller.enqueue(encode({climate, hook, delta: shapedIntro+"\n\n"+weatherNote+"\n\n"}));
        for await (const chunk of stream){
          controller.enqueue(encode({climate, hook, delta: chunk.delta}));
        }
        controller.close();
      }
    });
    return new Response(responseBody, { headers: { 'Content-Type': 'text/plain; charset=utf-8' }});
  }
  
  // Check for natural follow-up flow based on user response type
  const responseType = classifyUserResponse(text);
  
  // Mock session context (in production, this would be persisted)
  const mockSessionContext: SessionContext = {
    wbHits: [],
    abeHits: [],
    osrMisses: [],
    actorWeighting: 0,
    roleWeighting: 0,
    driftIndex: 0,
    sessionActive: true
  };
  
  // Generate natural follow-up based on response type
  if (responseType === 'CLEAR_WB') {
    const followUp = naturalFollowUpFlow.generateFollowUp({
      type: 'AFFIRM',
      content: text,
      originalMirror: text
    }, mockSessionContext);
    
    analysisPrompt = `The user clearly confirmed resonance: "${text}"

**AUTO-CLASSIFICATION: WB (Within Boundary)**
Log this as confirmed resonance. Do NOT ask for additional validation.

**TRANSITION TO ELABORATION:**
Instead of asking "does this feel true?", acknowledge the confirmation and pivot to depth exploration:

Examples:
- "Logged as WB: that resonance confirmed. Let's stay with how this pressure moves through you."
- "That lands—the coil is tightly wound. Where do you feel that tension most, in the body or more in the mind's looping?"
- "Confirmed as WB. Does the drive bring focus, or does it scatter you?"

Your response should:
1. Acknowledge the confirmed resonance 
2. Mirror back the structural pressure
3. Move into depth probing (how/where it shows up)
4. Skip any additional truth gates

User's clear affirmation: ${text}`;
    
  } else if (responseType === 'PARTIAL_ABE') {
    analysisPrompt = `The user gave partial confirmation: "${text}"

**CLASSIFICATION: ABE (At Boundary Edge)**
This needs clarification, not full repair. Ask for refinement:

"I'm logging this as ABE—partially resonant but needs fine-tuning. What part lands, and what feels off?"

User's partial response: ${text}`;
    
  } else if (responseType === 'OSR') {
    const followUp = naturalFollowUpFlow.generateFollowUp({
      type: 'OSR',
      content: text,
      originalMirror: text
    }, mockSessionContext);
    
    analysisPrompt = `The user indicated that something didn't resonate. Generate a response that includes this natural OSR probe: "${followUp.question}"

User's OSR response: ${text}

Your response should acknowledge their feedback and offer the choice-based clarification probe to convert the miss into diagnostic data. Keep it skippable and non-forcing.`;
    
  } else if (text.toLowerCase().includes('poetic card') || text.toLowerCase().includes('generate card')) {
    analysisPrompt = `The user is requesting a poetic card based on their session. Generate a visual card display showing:
- Resonance Pattern summary
- Score indicators (WB/ABE/OSR)
- Actor/Role composite guess
- Any drift flags
Do NOT generate a new poem. This is a summary card of what has already resonated.`;
    
  } else if (text.toLowerCase().includes('done') || text.toLowerCase().includes('finished') || text.toLowerCase().includes('session complete')) {
    const closure = naturalFollowUpFlow.generateSessionClosure();
    analysisPrompt = `The user is indicating they want to end this reading session. Generate a response that includes: "${closure.resetPrompt}"

This will reset the scorecard but not make you forget who you're talking to. Offer these options: ${closure.continuationOptions.join(', ')}`;
  } else {
    const lastRavenMessage = messages.filter((m: any) => m.role === 'raven').pop();
    const isResponseToProbe = lastRavenMessage && 
      (lastRavenMessage.html.includes('Does any of this feel familiar') ||
       lastRavenMessage.html.includes('Does this fit your experience') ||
       lastRavenMessage.html.includes('feel accurate') ||
       lastRavenMessage.html.includes('resonate'));

    if (isResponseToProbe) {
      if (isMetaSignalAboutRepetition(text)) {
        const reversed = [...messages].filter((m:any)=> m.role==='user').reverse();
        const previousUser = reversed[1];
        const prevText = previousUser?.content || previousUser?.html || '';
        const prevType = prevText ? classifyUserResponse(prevText) : 'UNCLEAR';

        if (prevType === 'CLEAR_WB') {
          analysisPrompt = `The user expressed irritation at being asked again (meta-signal), not new content: "${text}".

Preserve the prior classification: WB (Within Boundary). Do NOT re-open validation.

Respond with: Acknowledge the irritation + keep fidelity + deepen the original mirror. Avoid new symbolic images or psychologizing.

Example shape:
- "Logged as WB: you already confirmed. I hear the frustration in repeating. Let's stay with the coil itself—when you're stretched that thin, does the pressure feel more physical or more mental?"

Rules:
1) No additional "does this feel true?" gates
2) No motive analysis or personality inference
3) Mirror only structural pressure and pivot to somatic/behavioral deepening`;
        } else if (prevType === 'PARTIAL_ABE') {
          analysisPrompt = `The user commented on repetition (meta-signal), not new content: "${text}".

Preserve prior classification: ABE (At Boundary Edge). Do NOT re-open the main validation gate.

Respond with: Acknowledge the irritation + offer one focused refinement question about what part lands vs. what doesn't, using their words where possible.

Rules: no new metaphors, no psychoanalysis, keep it brief and user-led.`;
        } else if (prevType === 'OSR') {
          analysisPrompt = `The user commented on repetition (meta-signal): "${text}".

Preserve prior classification: OSR (Outside Symbolic Range). Do NOT analyze the meta-comment. Offer a minimal repair that uses their prior correction, then validate the repair only if they choose to engage.

Keep it skippable and brief; acknowledge the repetition irritation.`;
        } else {
          analysisPrompt = `Treat this as a meta-signal about repetition: "${text}".

Do not analyze it. Briefly acknowledge the irritation and ask one gentle, concrete deepening question about the previously discussed pressure (without re-validating).`;
        }
      } else {
        const probeResponseType = classifyUserResponse(text);
      
        if (probeResponseType === 'CLEAR_WB') {
          analysisPrompt = `The user clearly confirmed resonance to your probe: "${text}"

**AUTO-CLASSIFICATION: WB (Within Boundary)**
This is confirmed resonance. Log it immediately without additional validation.

**RESPONSE PROTOCOL:**
1. Acknowledge confirmation: "Logged as WB: that resonance confirmed."
2. Mirror back the structural pressure in somatic/behavioral terms
3. Pivot to depth exploration, NOT truth validation
4. Ask elaboration questions like:
   - "Where do you feel that tension most—in the body or mind?"
   - "Does this drive bring focus or scatter you?"
   - "How does this pressure move through your day?"

**DO NOT** ask "Does this feel true?" or any additional validation. The user already confirmed it.

User's clear confirmation: "${text}"`;
        
        } else if (probeResponseType === 'PARTIAL_ABE') {
          analysisPrompt = `The user gave partial confirmation to your probe: "${text}"

**CLASSIFICATION: ABE (At Boundary Edge)**
This needs refinement, not full repair.

**RESPONSE PROTOCOL:**
1. Log as ABE: "I'm logging this as ABE—partially resonant but needs fine-tuning."
2. Ask for clarification: "What part lands, and what feels off?"
3. Refine the image based on their feedback

User's partial response: "${text}"`;
        
        } else if (probeResponseType === 'OSR') {
          analysisPrompt = `The user redirected/contradicted your probe: "${text}"

**CLASSIFICATION: OSR (Outside Symbolic Range)**
This requires a repair branch with validation.

**RESPONSE PROTOCOL:**
1. State classification: "I'm logging that probe as OSR."
2. Acknowledge the miss: "I offered [original theme] but you're describing [their theme] instead."
3. Offer repair using their exact words: "Repair: [rephrase their clarification]"
4. Validate REPAIR only: "Does this repair feel true?" [Yes] [Partly] [No]

User's OSR response: "${text}"`;
        
        } else {
          analysisPrompt = `The user gave an unclear response to your probe: "${text}"

**CLASSIFICATION: UNCLEAR**
This needs gentle clarification to determine WB/ABE/OSR.

**RESPONSE PROTOCOL:**
Ask for clarification: "I want to make sure I'm tracking you—does the image I offered feel familiar, or does it miss the mark?"

User's unclear response: "${text}"`;
        }
      }
    } else {
        analysisPrompt = `This appears to be a request for astrological insight or general conversation that could benefit from symbolic reflection.

**MANDATORY: Deliver COMPLETE Core Flow structure in your response:**

1. **Resonance First:** "I see you as [stance image]: [felt qualities]. [polarity tension]."
2. **Recognition Layer:** "This may show up as [specific daily behavior/experience]"
3. **Typological Profile:** Behavioral lean + impulse patterns + polarity check (plain language only—no MBTI/function labels)
4. **Soft Vector Surfacing:** "Hidden push toward [drive], counterweight through [restraint]"
5. **SST Gate:** Ask ONE specific behavioral/somatic question, not generic "feel true?"

**CRITICAL:** Do NOT deliver just a metaphor + question. You must include ALL five Core Flow layers.

SESSION FLAG: FIRST_TURN = ${isFirstTurn ? 'TRUE' : 'FALSE'}
- If FIRST_TURN is TRUE (very first mirror after the intro), OMIT the SST Gate question entirely. End with a reflective close instead of a question.
- If FIRST_TURN is FALSE, END your response with EXACTLY ONE concrete question and nothing after it. Prefer this canonical line unless the context demands a somatic variant:
  "Does any of this feel familiar?"

User's input: "${text}"`;
    }
  }

  if (isJSONReportUpload(analysisPrompt)) {
    const reportData = extractJSONFromUpload(analysisPrompt);
    if (reportData) {
      analysisPrompt = `I've received a WovenWebApp JSON report. Please provide a complete Solo Mirror analysis based on this data:

${reportData}

Focus on completing any empty template sections with VOICE synthesis.`;
    }
  } else if (isJournalUpload(analysisPrompt)) {
    const journalContent = extractTextFromUpload(analysisPrompt);
    analysisPrompt = `I've received a journal entry for analysis. Please read this with your symbolic weather lens and provide insights into the patterns, emotional climate, and potential astrological correlates:

${journalContent}

Apply Recognition Layer analysis and provide conditional reflections that can be tested (SST protocol).`;
  }
  
  const hook = pickHook(analysisPrompt);
  const climate = isTimedInput(analysisPrompt) ? pickClimate(analysisPrompt) : undefined;
  const greetings = [
    'With you—taking a careful read…',
    'Staying close to what you said…',
    'Here with you. Reading the pattern…',
    'Holding what you said against the pattern…',
    'I’m tracking you—slowly, precisely…'
  ];
  const shapedIntro = shapeVoice(greetings[Math.floor(Math.random()*greetings.length)], {hook, climate, section:'mirror'}).split(/\n+/)[0];
  
  const v11PromptPrefix = `
MANDATORY: Follow the v11 "Warm-Core, Rigor-Backed" protocol EXACTLY:

1. ALWAYS start with "I see you as [stance image]: [felt qualities]. [concrete behavior]."
2. NO technical openings like "I've received..." or data summaries
3. Recognition of felt tension comes AFTER the warm greeting
4. Weather/climate is context, never the headline
5. Use everyday language, not jargon

CRITICAL CORE FLOW STRUCTURE - Always deliver ALL layers in sequence:

**Resonance First:** 
- Warm stance image with felt qualities and polarity tension

**Recognition Layer:**
- "This may show up as [daily behavior/experience]" - anchor the image in lived reality
- Use somatic/behavioral specifics, not abstract concepts

**Typological Profile (light touch):**
- Behavioral lean described in plain language (habits, choices, tells). Do NOT use MBTI or cognitive-function labels. No "Sensation/Intuition" or "Thinking/Feeling" wording.
- Impulse patterns: what triggers action vs. withdrawal
- Polarity check: name the exact tension poles

**Soft Vector Surfacing (when relevant):**
- "Hidden push toward [drive], counterweight through [restraint]"
- Keep planetary references subtle and conditional

**SST Gate:**
- Ask ONE specific behavioral/somatic question, not generic "feel true?"
- Examples: "Does this show up in your body as tension held tight, or more as a mental loop that won't quiet?"

Anti-psychologizing rule: Mirror structural pressure and behavior only. Avoid motive analysis, diagnoses, or personality typing.

First-turn rule: If this is the very first substantive mirror of a session, end with a reflective close (no question). Questions begin on later turns.

CRITICAL INTEGRATION RULE: When users share specific personal details (living situation, family circumstances, financial challenges, etc.), reflect back their ACTUAL words and circumstances rather than generic metaphors. For example:
- If they mention "living with elderly parents and disabled daughter" → acknowledge this specific caregiving reality
- If they mention "they pay rent but caregiving makes it hard to survive" → reflect this exact financial bind
- Avoid generic metaphors like "sturdy oak" when they've given you specific, vulnerable details to work with

Your response MUST begin with the warm recognition greeting AND include ALL Core Flow layers, not just a metaphor + question.
`;

  let contextAppendix = '';
  if (Array.isArray(reportContexts) && reportContexts.length > 0) {
    const compactList = reportContexts.slice(-4)
      .map((rc:any, idx:number) => `- [${rc.type}] ${rc.name}: ${rc.summary || ''}`.trim())
      .join('\n');
    contextAppendix = `\n\nSESSION CONTEXT (Compact Uploads)\n${compactList}\n\nUse these as background only. Prefer the user's live words. Do not restate the uploads; integrate gently where relevant.`;
  }

  const hasMirror = Array.isArray(reportContexts) && reportContexts.some((rc:any)=> rc.type==='mirror');
  const hasBalance = Array.isArray(reportContexts) && reportContexts.some((rc:any)=> rc.type==='balance');
  if (hasMirror && hasBalance) {
    analysisPrompt += `\n\nIntegration hint: The user provided both Mirror and Balance back-to-back. Synthesize structural tension (Mirror) with current climate/valence (Balance).`;
  }

  const enhancedPrompt = v11PromptPrefix + analysisPrompt + contextAppendix + `\n\n[SESSION META] first_turn=${isFirstTurn}`;
  const stream = generateStream(enhancedPrompt, { model: process.env.MODEL_PROVIDER, personaHook: hook });
  const responseBody = new ReadableStream<{ }|Uint8Array>({
    async start(controller){
      trackRequest(analysisPrompt.length);
      controller.enqueue(encode({climate, hook, delta: shapedIntro}));
      for await (const chunk of stream){
        controller.enqueue(encode({climate, hook, delta: chunk.delta}));
      }
      controller.close();
    }
  });
  return new Response(responseBody, { headers: { 'Content-Type': 'text/plain; charset=utf-8' }});
}<|MERGE_RESOLUTION|>--- conflicted
+++ resolved
@@ -327,10 +327,10 @@
     const guardCopy = buildNoContextGuardCopy();
     const shapedIntro = shapeVoice(guardCopy.picture, {hook, climate, section:'mirror'}).split(/\n+/)[0];
 
-<<<<<<< HEAD
+
 If you already have a JSON report—it’s the export file AstroSeek gives you—paste or upload it here and I’ll keep going.`.trim();
-=======
->>>>>>> 7766fb72
+
+
 
     const responseBody = new ReadableStream<{ }|Uint8Array>({
       async start(controller){
