import { NextResponse } from 'next/server';
import { randomUUID } from 'crypto';
import { detectIntent } from '@/lib/raven/intent';
import { parseAstroSeekBlob } from '@/lib/raven/parser';
import { normalizeGeometry } from '@/lib/raven/normalize';
import { renderShareableMirror } from '@/lib/raven/render';
import { stampProvenance } from '@/lib/raven/provenance';
import { runMathBrain } from '@/lib/mathbrain/adapter';
import { createProbe, commitProbe, scoreSession, type SessionSSTLog, type SSTTag } from '@/lib/raven/sst';

const NO_CONTEXT_GUIDANCE = `I can’t responsibly read you without a chart or report context. Two quick options:

• Generate Math Brain on the main page (geometry only), then click “Ask Raven” to send the report here
• Or ask for “planetary weather only” to hear today’s field without personal mapping

If you already have a JSON report, paste or upload it and I’ll proceed.`;

// Minimal in-memory session store (dev only). For prod, persist per-user.
const sessions = new Map<string, SessionSSTLog>();

export async function POST(req: Request) {
  try {
    const { action = 'generate', input, options = {}, sessionId } = await req.json();
    let sid = sessionId as string | undefined;
    if (!sid) { sid = randomUUID(); }
    if (!sessions.has(sid)) sessions.set(sid, { probes: [] });

    if (action === 'feedback') {
      const { probeId, tag } = options as { probeId: string; tag: SSTTag };
      const log = sessions.get(sid)!;
      const idx = log.probes.findIndex(p => p.id === probeId);
      if (idx === -1) return NextResponse.json({ ok: false, error: 'Probe not found' }, { status: 404 });
      log.probes[idx] = commitProbe(log.probes[idx], tag);
      const scores = scoreSession(log);
      return NextResponse.json({ ok: true, sessionId: sid, scores, probe: log.probes[idx] });
    }

    if (action === 'export') {
      const log = sessions.get(sid)!;
      const scores = scoreSession(log);
      // For now, return JSON; PDF export can be added using html2pdf on client
      return NextResponse.json({ ok: true, sessionId: sid, scores, log });
    }

    // Default: generate (router)
    const intent = detectIntent(typeof input === 'string' ? input : '');
    if (intent === 'geometry') {
      const parsed = parseAstroSeekBlob(String(input));
      const geo = normalizeGeometry(parsed);
      const prov = stampProvenance({ source: 'AstroSeek (manual paste)' });
      const draft = await renderShareableMirror({ geo, prov, options });
      // create a probe entry from the draft next_step or a summary line
      const probe = createProbe(draft?.next_step || 'Reflect on the mirror', randomUUID());
      sessions.get(sid)!.probes.push(probe);
      return NextResponse.json({ intent, ok: true, draft, prov, sessionId: sid, probe });
    }

    if (intent === 'report') {
      // Map options.reportType → Math Brain payload
      const mb = await runMathBrain(options);
      if (!mb.success) {
        return NextResponse.json({ intent, ok: false, error: 'Math Brain failed', details: mb });
      }
      const prov = stampProvenance(mb.provenance);
      const draft = await renderShareableMirror({ geo: mb.geometry, prov, options });
      const probe = createProbe(draft?.next_step || 'Note one actionable step', randomUUID());
      sessions.get(sid)!.probes.push(probe);
      return NextResponse.json({ intent, ok: true, draft, prov, climate: mb.climate ?? null, sessionId: sid, probe });
    }

<<<<<<< HEAD
    // conversation
    const userMessage = typeof input === 'string' ? input : '';
    const mergedOptions: Record<string, any> = { ...(options || {}), userMessage };

    const reportContexts = Array.isArray(mergedOptions.reportContexts)
      ? mergedOptions.reportContexts.filter((ctx: any) => ctx && typeof ctx === 'object' && typeof ctx.content === 'string' && ctx.content.trim().length > 0)
      : [];

    if (reportContexts.length > 0) {
      mergedOptions.reportContexts = reportContexts;
    }

    const hasReportContext = reportContexts.length > 0
      || typeof mergedOptions.reportId === 'string'
      || typeof mergedOptions.reportType === 'string';

    const hasGeometryPayload = Boolean(
      mergedOptions.geo ||
      mergedOptions.geometry ||
      mergedOptions.geometryData ||
      mergedOptions.chart
    );

    const wantsWeatherOnly = Boolean(
      mergedOptions.weatherOnly === true ||
      (typeof mergedOptions.mode === 'string' && /weather/i.test(mergedOptions.mode)) ||
      /\b(symbolic weather|planetary weather|weather only)\b/i.test(userMessage)
    );

    if (!hasGeometryPayload && !hasReportContext && !wantsWeatherOnly) {
      const guidance = `
I can’t responsibly read you without a chart or report context. Two quick options:

• Generate Math Brain on the main page (geometry only), then click “Ask Raven” to send the report here
• Or ask for “planetary weather only” to hear today’s field without personal mapping

If you already have a JSON report, paste or upload it and I’ll proceed.`.trim();

      return NextResponse.json({ intent, ok: true, sessionId: sid, guard: true, guidance });
    }

    const prov = stampProvenance({ source: 'Conversational' });
    // include the raw user input message so the LLM can respond naturally
    const draft = await renderShareableMirror({ geo: null, prov, options: mergedOptions, conversational: true });
    const probe = createProbe(draft?.next_step || 'Take one breath', randomUUID());
    sessions.get(sid)!.probes.push(probe);
    return NextResponse.json({ intent, ok: true, draft, prov, sessionId: sid, probe });
=======
    if (intent === 'conversation') {
      const textInput = typeof input === 'string' ? input : '';
      const safeOptions = (options ?? {}) as Record<string, any>;
      const contexts = Array.isArray(safeOptions.reportContexts) ? safeOptions.reportContexts : [];
      const hasContextPayload = contexts.some(ctx => ctx && typeof ctx.content === 'string' && ctx.content.trim().length > 0);
      const hasGeometryPayload = !!safeOptions.geo || !!safeOptions.geometry;
      const hasReportIdentifiers = typeof safeOptions.reportId === 'string' || typeof safeOptions.reportType === 'string';
      const hasLegitimatePayload = hasContextPayload || hasGeometryPayload || hasReportIdentifiers;
      const wantsWeatherOnly = /\b(weather|sky today|planetary (weather|currents)|what's happening in the sky)\b/i.test(textInput);

      if (!hasLegitimatePayload && !wantsWeatherOnly) {
        return NextResponse.json({ intent, ok: false, error: NO_CONTEXT_GUIDANCE, sessionId: sid });
      }

      const prov = stampProvenance({ source: wantsWeatherOnly ? 'Conversational (Weather-only)' : 'Conversational' });
      const mergedOptions = { ...safeOptions, userMessage: textInput, weatherOnly: wantsWeatherOnly };
      const draft = await renderShareableMirror({ geo: null, prov, options: mergedOptions, conversational: true });
      const probe = createProbe(draft?.next_step || 'Take one breath', randomUUID());
      sessions.get(sid)!.probes.push(probe);
      return NextResponse.json({ intent, ok: true, draft, prov, sessionId: sid, probe });
    }
>>>>>>> 5e4dec79

  } catch (error) {
    console.error('Raven API Error:', error);
    const errorMessage = error instanceof Error ? error.message : 'An unknown error occurred';
    return NextResponse.json({ ok: false, error: 'Failed to process request', details: errorMessage }, { status: 500 });
  }
}<|MERGE_RESOLUTION|>--- conflicted
+++ resolved
@@ -68,7 +68,7 @@
       return NextResponse.json({ intent, ok: true, draft, prov, climate: mb.climate ?? null, sessionId: sid, probe });
     }
 
-<<<<<<< HEAD
+
     // conversation
     const userMessage = typeof input === 'string' ? input : '';
     const mergedOptions: Record<string, any> = { ...(options || {}), userMessage };
@@ -116,7 +116,7 @@
     const probe = createProbe(draft?.next_step || 'Take one breath', randomUUID());
     sessions.get(sid)!.probes.push(probe);
     return NextResponse.json({ intent, ok: true, draft, prov, sessionId: sid, probe });
-=======
+
     if (intent === 'conversation') {
       const textInput = typeof input === 'string' ? input : '';
       const safeOptions = (options ?? {}) as Record<string, any>;
@@ -138,7 +138,7 @@
       sessions.get(sid)!.probes.push(probe);
       return NextResponse.json({ intent, ok: true, draft, prov, sessionId: sid, probe });
     }
->>>>>>> 5e4dec79
+
 
   } catch (error) {
     console.error('Raven API Error:', error);
