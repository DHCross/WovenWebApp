import { NextResponse } from 'next/server';
import { randomUUID } from 'crypto';
import { detectIntent } from '@/lib/raven/intent';
import { parseAstroSeekBlob } from '@/lib/raven/parser';
import { normalizeGeometry } from '@/lib/raven/normalize';
import { renderShareableMirror } from '@/lib/raven/render';
import { stampProvenance } from '@/lib/raven/provenance';
import { runMathBrain } from '@/lib/mathbrain/adapter';
import { createProbe, commitProbe, scoreSession, type SessionSSTLog, type SSTTag } from '@/lib/raven/sst';
<<<<<<< HEAD
import {
  NO_CONTEXT_GUIDANCE,
  ASTROSEEK_REFERENCE_GUIDANCE,
  referencesAstroSeekWithoutGeometry
} from '@/lib/raven/guards';
=======
import { buildNoContextGuardCopy } from '@/lib/guard/no-context';
>>>>>>> 4a3779f6

// Minimal in-memory session store (dev only). For prod, persist per-user.
const sessions = new Map<string, SessionSSTLog>();

export async function POST(req: Request) {
  try {
    const { action = 'generate', input, options = {}, sessionId } = await req.json();
    const textInput = typeof input === 'string' ? input : '';
    const resolvedOptions = (typeof options === 'object' && options !== null) ? options as Record<string, any> : {};
    let sid = sessionId as string | undefined;
    if (!sid) { sid = randomUUID(); }
    if (!sessions.has(sid)) sessions.set(sid, { probes: [] });

    if (action === 'feedback') {
      const { probeId, tag } = resolvedOptions as { probeId: string; tag: SSTTag };
      const log = sessions.get(sid)!;
      const idx = log.probes.findIndex(p => p.id === probeId);
      if (idx === -1) return NextResponse.json({ ok: false, error: 'Probe not found' }, { status: 404 });
      log.probes[idx] = commitProbe(log.probes[idx], tag);
      const scores = scoreSession(log);
      return NextResponse.json({ ok: true, sessionId: sid, scores, probe: log.probes[idx] });
    }

    if (action === 'export') {
      const log = sessions.get(sid)!;
      const scores = scoreSession(log);
      // For now, return JSON; PDF export can be added using html2pdf on client
      return NextResponse.json({ ok: true, sessionId: sid, scores, log });
    }

    // Default: generate (router)
    const intent = detectIntent(textInput);
    if (intent === 'geometry') {
      const parsed = parseAstroSeekBlob(String(input));
      const geo = normalizeGeometry(parsed);
      const prov = stampProvenance({ source: 'AstroSeek (manual paste)' });
      const draft = await renderShareableMirror({ geo, prov, options: resolvedOptions });
      // create a probe entry from the draft next_step or a summary line
      const probe = createProbe(draft?.next_step || 'Reflect on the mirror', randomUUID());
      sessions.get(sid)!.probes.push(probe);
      return NextResponse.json({ intent, ok: true, draft, prov, sessionId: sid, probe });
    }

    if (intent === 'report') {
      // Map options.reportType → Math Brain payload
      const mb = await runMathBrain(resolvedOptions);
      if (!mb.success) {
        return NextResponse.json({ intent, ok: false, error: 'Math Brain failed', details: mb });
      }
      const prov = stampProvenance(mb.provenance);
      const draft = await renderShareableMirror({ geo: mb.geometry, prov, options: resolvedOptions });
      const probe = createProbe(draft?.next_step || 'Note one actionable step', randomUUID());
      sessions.get(sid)!.probes.push(probe);
      return NextResponse.json({ intent, ok: true, draft, prov, climate: mb.climate ?? null, sessionId: sid, probe });
    }

    // conversation
    const rawContexts = Array.isArray(resolvedOptions.reportContexts) ? resolvedOptions.reportContexts : [];
    const normalizedContexts = rawContexts
      .map((ctx: any) => {
        if (!ctx || typeof ctx !== 'object') return null;
        const content = typeof ctx.content === 'string' ? ctx.content : '';
        const summary = typeof ctx.summary === 'string' ? ctx.summary : '';
        if (!content.trim() && !summary.trim()) return null;
        const next: Record<string, any> = { ...ctx };
        if (content) next.content = content;
        if (summary) next.summary = summary;
        return next;
      })
      .filter((ctx): ctx is Record<string, any> => Boolean(ctx));

    const hasReportContext =
      normalizedContexts.length > 0 ||
      typeof resolvedOptions.reportId === 'string' ||
      typeof resolvedOptions.reportType === 'string';

    const hasGeometryPayload = Boolean(
      resolvedOptions.geo ||
      resolvedOptions.geometry ||
      resolvedOptions.geometryData ||
      resolvedOptions.chart
    );

    const wantsWeatherOnly =
      resolvedOptions.weatherOnly === true ||
      (typeof resolvedOptions.mode === 'string' && /weather/i.test(resolvedOptions.mode)) ||
      /\b(weather|sky today|planetary (weather|currents)|what's happening in the sky)\b/i.test(textInput);

    if (!hasReportContext && !hasGeometryPayload && !wantsWeatherOnly) {
      if (referencesAstroSeekWithoutGeometry(textInput)) {
        const prov = stampProvenance({ source: 'Conversational Guard (AstroSeek)' });
        const guidance = ASTROSEEK_REFERENCE_GUIDANCE;
        const guardDraft = {
          picture: 'Got your AstroSeek mention—one more step.',
          feeling: 'I need the actual export contents to mirror accurately.',
          container: 'Option 1 · Click “Upload report” and drop the AstroSeek download (JSON or text).',
          option: 'Option 2 · Open the export and paste the full table or text here.',
          next_step: 'Once the geometry is included, I can read you in detail.'
        };
        return NextResponse.json({ intent, ok: true, guard: true, guidance, draft: guardDraft, prov, sessionId: sid });
      }
      const prov = stampProvenance({ source: 'Conversational Guard' });
      const guardCopy = buildNoContextGuardCopy();
      const guardDraft = {
        picture: guardCopy.picture,
        feeling: guardCopy.feeling,
        container: guardCopy.container,
        option: guardCopy.option,
        next_step: guardCopy.next_step
      };
      return NextResponse.json({ intent, ok: true, guard: true, guidance: guardCopy.guidance, draft: guardDraft, prov, sessionId: sid });
    }

    const mergedOptions: Record<string, any> = {
      ...resolvedOptions,
      reportContexts: normalizedContexts.length > 0 ? normalizedContexts : undefined,
      userMessage: textInput,
      weatherOnly: wantsWeatherOnly
    };
    if (!mergedOptions.reportContexts) {
      delete mergedOptions.reportContexts;
    }

    const prov = stampProvenance({
      source: wantsWeatherOnly ? 'Conversational (Weather-only)' : 'Conversational'
    });

    const draft = await renderShareableMirror({ geo: null, prov, options: mergedOptions, conversational: true });
    const probe = createProbe(draft?.next_step || 'Take one breath', randomUUID());
    sessions.get(sid)!.probes.push(probe);
    return NextResponse.json({ intent, ok: true, draft, prov, sessionId: sid, probe });


  } catch (error) {
    console.error('Raven API Error:', error);
    const errorMessage = error instanceof Error ? error.message : 'An unknown error occurred';
    return NextResponse.json({ ok: false, error: 'Failed to process request', details: errorMessage }, { status: 500 });
  }
}<|MERGE_RESOLUTION|>--- conflicted
+++ resolved
@@ -7,15 +7,14 @@
 import { stampProvenance } from '@/lib/raven/provenance';
 import { runMathBrain } from '@/lib/mathbrain/adapter';
 import { createProbe, commitProbe, scoreSession, type SessionSSTLog, type SSTTag } from '@/lib/raven/sst';
-<<<<<<< HEAD
-import {
+
   NO_CONTEXT_GUIDANCE,
   ASTROSEEK_REFERENCE_GUIDANCE,
   referencesAstroSeekWithoutGeometry
 } from '@/lib/raven/guards';
-=======
+
 import { buildNoContextGuardCopy } from '@/lib/guard/no-context';
->>>>>>> 4a3779f6
+
 
 // Minimal in-memory session store (dev only). For prod, persist per-user.
 const sessions = new Map<string, SessionSSTLog>();
