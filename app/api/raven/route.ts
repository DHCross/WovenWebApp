--- conflicted
+++ resolved
@@ -72,7 +72,7 @@
 
 
     // conversation
-<<<<<<< HEAD
+
     const reportContexts = Array.isArray(resolvedOptions.reportContexts) ? resolvedOptions.reportContexts : [];
     const hasReportPayload = reportContexts.some((ctx: any) => {
       if (!ctx || typeof ctx !== 'object') return false;
@@ -100,7 +100,7 @@
         next_step: guardNextStep
       };
       return NextResponse.json({ intent, ok: true, draft: guardDraft, prov, sessionId: sid });
-=======
+
     const userMessage = typeof input === 'string' ? input : '';
     const mergedOptions: Record<string, any> = { ...(options || {}), userMessage };
 
@@ -139,15 +139,14 @@
 If you already have a JSON report, paste or upload it and I’ll proceed.`.trim();
 
       return NextResponse.json({ intent, ok: true, sessionId: sid, guard: true, guidance });
->>>>>>> 745aaa4c
+
     }
 
     const prov = stampProvenance({ source: 'Conversational' });
     // include the raw user input message so the LLM can respond naturally
-<<<<<<< HEAD
+
     const mergedOptions = { ...resolvedOptions, userMessage: textInput };
-=======
->>>>>>> 745aaa4c
+
     const draft = await renderShareableMirror({ geo: null, prov, options: mergedOptions, conversational: true });
     const probe = createProbe(draft?.next_step || 'Take one breath', randomUUID());
     sessions.get(sid)!.probes.push(probe);
