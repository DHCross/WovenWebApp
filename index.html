<!DOCTYPE html>
<html lang="en">
<head>
    <meta charset="UTF-8">
    <meta name="viewport" content="width=device-width, initial-scale=1.0">
    <title>Woven Map Report Generator</title>
    <link href="dist/output.css" rel="stylesheet">
    <link href="https://fonts.googleapis.com/css2?family=Inter:wght@400;500;600;700&display=swap" rel="stylesheet">
    <style>
        body {
            font-family: 'Inter', sans-serif;
        }
        ::-webkit-scrollbar {
            width: 8px;
        }
        ::-webkit-scrollbar-track {
            background: #1a202c;
        }
        ::-webkit-scrollbar-thumb {
            background: #4a5568;
            border-radius: 4px;
        }
        ::-webkit-scrollbar-thumb:hover {
            background: #718096;
        }
        .animate-fade-in-out {
            animation: fadeInOut 8s ease-in-out forwards;
        }
        @keyframes fadeInOut {
            0%, 100% { opacity: 0; transform: translateY(-20px); }
            10%, 90% { opacity: 1; transform: translateY(0); }
        }
    </style>
</head>
<body class="bg-gray-900 text-gray-200">

    <div class="container mx-auto p-4 md:p-8">
        <header class="text-center mb-8">
            <h1 class="text-4xl font-bold text-white">Woven Map Report Generator</h1>
            <p class="text-gray-400 mt-2 flex items-center justify-center gap-2">Math Brain
                <button id="math-brain-info-btn" class="ml-2 text-xs text-teal-300 underline hover:text-teal-400 focus:outline-none" type="button">What is this? (Glossary)</button>
            </p>
        </header>

        <div id="math-brain-modal" class="fixed inset-0 z-50 flex items-center justify-center bg-black bg-opacity-70 hidden">
          <div class="bg-gray-900 rounded-lg shadow-xl max-w-lg w-full p-6 relative border border-teal-500">
            <button id="close-math-brain-modal" class="absolute top-2 right-2 text-gray-400 hover:text-white text-2xl leading-none">&times;</button>
            <h2 class="text-xl font-bold text-teal-300 mb-2">Math Brain & Poetic Brain: The Woven Map Framework</h2>
            <p class="text-sm text-gray-200 mb-3">The <b>Math Brain</b> is the symbolic scaffolding engine. It computes exact planetary positions, aspects, and house placements, and outputs a structured dataset of alignments (e.g., Venus square Pluto at 2° orb). It gives no meaning on its own—only the raw geometry. This is the MAP layer of FIELD → MAP → VOICE.<br><br>
            The <b>Poetic Brain</b> (Raven Calder) translates this geometry into emotional, somatic, and narrative language. It asks: “Does this land for you?”—never prescribes meaning. The Poetic Brain is diagnostic, not predictive, and always testable by lived experience.<br><br>
            <b>TL;DR:</b> The Math Brain finds the coordinates. The Poetic Brain speaks the language you can feel. Math Brain = telescope; Poetic Brain = translator.</p>
            <h3 class="text-teal-200 font-semibold mt-4 mb-1">Glossary (Core Terms)</h3>
            <ul class="text-xs text-gray-300 space-y-1 max-h-48 overflow-y-auto pr-2">
              <li><b>FIELD → MAP → VOICE</b>: The interpretive structure. FIELD = energetic climate, MAP = geometry, VOICE = felt reflection.</li>
              <li><b>Ping</b>: A moment of recognized resonance between chart and experience. No ping, no claim.</li>
              <li><b>SST (Symbolic Spectrum Table)</b>: Falsifiability filter. WB = Within Boundary, ABE = At Boundary Edge, OSR = Outside Symbolic Range.</li>
              <li><b>OSR</b>: No resonance. Not failure—just honest silence.</li>
              <li><b>Echo Loop</b>: Repeating dynamic between two people, usually &lt;1° orb.</li>
              <li><b>REF (Relational Echo Field)</b>: Macro-pattern resonance between two charts.</li>
              <li><b>Intimacy Tier</b>: P1 = Platonic Partners, P2 = Friends-with-benefits, P3 = Romantic Partners.</li>
              <li><b>Clear Mirror Language</b>: Testable, non-mystical, emotionally grounded phrasing.</li>
              <li><b>29° Crisis Node</b>: Any planet at 29°, indicating volatility or urgency.</li>
              <li><b>Symbolic Weather Overlay</b>: Optional summary of current transits as energetic "weather" (not predictive).</li>
              <li><b>Poetic Codex</b>: System that turns geometry into poetic inquiries (not random poems).</li>
              <li><b>Translation Bridge</b>: Converting geometry (MAP) into felt language (VOICE).</li>
              <li><b>Resonance Line</b>: Dominant energetic vector in a chart.</li>
              <li><b>Paradox Line</b>: Highlights internal contradictions or conflicting drives.</li>
            </ul>
            <div class="mt-4 text-right">
              <button id="close-math-brain-modal-bottom" class="bg-teal-600 hover:bg-teal-700 text-white font-bold py-1 px-4 rounded">Close</button>
            </div>
          </div>
        </div>

        <main>
            <div class="grid grid-cols-1 lg:grid-cols-2 gap-8 mb-8">
                <div id="personA-card" class="bg-gray-800 p-6 rounded-lg shadow-lg">
                    <h2 class="text-2xl font-semibold mb-4 text-white border-b border-gray-700 pb-2">Person A / Natal Chart</h2>
                    <div class="space-y-4">
                        <div class="grid grid-cols-1 md:grid-cols-3 gap-4">
                            <input type="text" id="nameA" placeholder="Name" class="w-full bg-gray-700 text-white rounded-md p-2 border border-gray-600 focus:ring-2 focus:ring-indigo-500 focus:outline-none" value="DH Cross">
                            <input type="text" id="cityA" placeholder="Birth City" class="w-full bg-gray-700 text-white rounded-md p-2 border border-gray-600 focus:ring-2 focus:ring-indigo-500 focus:outline-none" value="Bryn Mawr">
                             <input type="text" id="stateA" placeholder="Birth State/Prov" class="w-full bg-gray-700 text-white rounded-md p-2 border border-gray-600 focus:ring-2 focus:ring-indigo-500 focus:outline-none" value="PA">
                        </div>
                        <div class="grid grid-cols-1 md:grid-cols-3 gap-4">
                            <input type="text" id="dateA" placeholder="Date (MM-DD-YYYY)" class="w-full bg-gray-700 text-white rounded-md p-2 border border-gray-600 focus:ring-2 focus:ring-indigo-500 focus:outline-none" value="07-24-1973">
                            <input type="text" id="timeA" placeholder="Time (24h HH:MM)" class="w-full bg-gray-700 text-white rounded-md p-2 border border-gray-600 focus:ring-2 focus:ring-indigo-500 focus:outline-none" value="14:30">
                            <select id="offsetA" class="w-full bg-gray-700 text-white rounded-md p-2 border border-gray-600 focus:ring-2 focus:ring-indigo-500 focus:outline-none">
                                <option value="America/New_York">Eastern (New York)</option>
                                <option value="America/Chicago">Central (Chicago)</option>
                                <option value="America/Denver">Mountain (Denver)</option>
                                <option value="America/Los_Angeles">Pacific (Los Angeles)</option>
                                <option value="America/Anchorage">Alaska (Anchorage)</option>
                                <option value="Pacific/Honolulu">Hawaii (Honolulu)</option>
                            </select>
                        </div>
                         <div class="grid grid-cols-1 md:grid-cols-2 gap-4">
                            <input type="text" id="nationA" placeholder="Country" class="w-full bg-gray-700 text-white rounded-md p-2 border border-gray-600 focus:ring-2 focus:ring-indigo-500 focus:outline-none" value="US">
                            <select id="zodiacA" class="w-full bg-gray-700 text-white rounded-md p-2 border border-gray-600 focus:ring-2 focus:ring-indigo-500 focus:outline-none">
                                <option value="Tropic">Tropic</option>
                                <option value="Sidereal">Sidereal</option>
                            </select>
                        </div>
                        <div>
                            <label for="astroA" class="block mb-1 text-sm font-medium text-gray-300">Birth Coordinates</label>
                            <input type="text" id="astroA" placeholder="e.g. 40°1'N, 75°19'W" class="w-full bg-gray-700 text-white rounded-md p-2 border border-gray-600 focus:ring-2 focus:ring-indigo-500 focus:outline-none" value="40°1'N, 75°19'W">
                        </div>
                    </div>
                </div>

                <div id="personB-card" class="bg-gray-800 p-6 rounded-lg shadow-lg">
                    <h2 class="text-2xl font-semibold mb-4 text-white border-b border-gray-700 pb-2">Person B (Optional)</h2>
                    <div class="space-y-4">
                         <div class="grid grid-cols-1 md:grid-cols-3 gap-4">
                            <input type="text" id="nameB" placeholder="Name" class="person-b-field w-full bg-gray-700 text-white rounded-md p-2 border border-gray-600 focus:ring-2 focus:ring-indigo-500 focus:outline-none" value="">
                            <input type="text" id="cityB" placeholder="Birth City" class="person-b-field w-full bg-gray-700 text-white rounded-md p-2 border border-gray-600 focus:ring-2 focus:ring-indigo-500 focus:outline-none" value="">
                            <input type="text" id="stateB" placeholder="Birth State/Prov" class="person-b-field w-full bg-gray-700 text-white rounded-md p-2 border border-gray-600 focus:ring-2 focus:ring-indigo-500 focus:outline-none" value="">
                        </div>
                        <div class="grid grid-cols-1 md:grid-cols-3 gap-4">
                            <input type="text" id="dateB" placeholder="Date (MM-DD-YYYY)" class="person-b-field w-full bg-gray-700 text-white rounded-md p-2 border border-gray-600 focus:ring-2 focus:ring-indigo-500 focus:outline-none" value="">
                            <input type="text" id="timeB" placeholder="Time (24h HH:MM)" class="person-b-field w-full bg-gray-700 text-white rounded-md p-2 border border-gray-600 focus:ring-2 focus:ring-indigo-500 focus:outline-none" value="">
                             <select id="offsetB" class="person-b-field w-full bg-gray-700 text-white rounded-md p-2 border border-gray-600 focus:ring-2 focus:ring-indigo-500 focus:outline-none">
                                <option value="America/New_York">Eastern (New York)</option>
                                <option value="America/Chicago">Central (Chicago)</option>
                                <option value="America/Denver">Mountain (Denver)</option>
                                <option value="America/Los_Angeles">Pacific (Los Angeles)</option>
                                <option value="America/Anchorage">Alaska (Anchorage)</option>
                                <option value="Pacific/Honolulu">Hawaii (Honolulu)</option>
                            </select>
                        </div>
                         <div class="grid grid-cols-1 md:grid-cols-2 gap-4">
                            <input type="text" id="nationB" placeholder="Country" class="person-b-field w-full bg-gray-700 text-white rounded-md p-2 border border-gray-600 focus:ring-2 focus:ring-indigo-500 focus:outline-none" value="US">
                            <select id="zodiacB" class="person-b-field w-full bg-gray-700 text-white rounded-md p-2 border border-gray-600 focus:ring-2 focus:ring-indigo-500 focus:outline-none">
                                <option value="Tropic">Tropic</option>
                                <option value="Sidereal">Sidereal</option>
                            </select>
                        </div>
                        <div>
                           <label for="astroB" class="block mb-1 text-sm font-medium text-gray-300">Birth Coordinates</label>
                           <input type="text" id="astroB" placeholder="Birth Coordinates" class="person-b-field w-full bg-gray-700 text-white rounded-md p-2 border border-gray-600 focus:ring-2 focus:ring-indigo-500 focus:outline-none" value="">
                        </div>
                        <button id="pasteAstroB" class="mt-2 bg-indigo-600 hover:bg-indigo-700 text-white font-bold py-1 px-2 rounded text-sm">
                          Paste AstroSeek Data
                        </button>
                    </div>
                </div>
            </div>

            <div id="context-mode-section" class="bg-gray-800 p-6 rounded-lg shadow-lg mb-8 border border-teal-500">
              <h2 class="text-2xl font-semibold text-white mr-3">Context Mode</h2>
              <div id="context-toggle" class="flex items-center mb-4" style="display:none;">
                <label class="flex items-center mr-4"><input type="radio" name="contextMode" value="self" class="form-radio h-4 w-4 text-teal-400"><span class="ml-2 text-gray-300">Self</span></label>
                <label class="flex items-center"><input type="radio" name="contextMode" value="relational" class="form-radio h-4 w-4 text-teal-400" checked><span class="ml-2 text-gray-300">Relational Context Query</span></label>
              </div>
              <div id="self-context" style="display:none;">
                <p class="text-gray-400 text-sm mb-2">You are in <b>Self</b> mode. Only Person A's context will be analyzed.</p>
                <!-- Add any self-specific questions/fields here -->
              </div>
              <div id="relational-context" style="display:none;">
                <p class="text-gray-400 text-sm mb-2">You are in <b>Relational Context Query</b> mode. Relationship fields and diagnostics will be shown.</p>
                <!-- Place all relational-specific questions/fields here -->
                <div id="relationship-type-query">
                  <p class="text-lg font-medium text-white mb-2">How would you categorize this connection?</p>
                  <div class="flex flex-col space-y-2">
                    <label class="flex items-center"><input type="radio" name="relationshipType" value="Partner" class="form-radio h-4 w-4 text-teal-400"><span class="ml-2 text-gray-300">Partner (romantic/undefined-intimate)</span></label>
                    <label class="flex items-center"><input type="radio" name="relationshipType" value="Friend" class="form-radio h-4 w-4 text-teal-400" checked><span class="ml-2 text-gray-300">Friend or colleague</span></label>
                    <label class="flex items-center"><input type="radio" name="relationshipType" value="Family" class="form-radio h-4 w-4 text-teal-400"><span class="ml-2 text-gray-300">Family</span></label>
                  </div>
                  <div id="intimacy-tier-dropdown" class="mt-4 hidden">
                    <p class="text-md font-medium text-white mb-2">What best describes the intimacy tier of this connection?</p>
                    <div class="flex flex-col space-y-2">
                      <label class="flex items-center">
                        <input type="radio" name="intimacyTier" value="P1" class="form-radio h-4 w-4 text-pink-400">
                        <span class="ml-2 text-gray-300">P1 – Platonic partners</span>
                      </label>
                      <label class="flex items-center">
                        <input type="radio" name="intimacyTier" value="P2" class="form-radio h-4 w-4 text-pink-400">
                        <span class="ml-2 text-gray-300">P2 – Friends with benefits</span>
                      </label>
                      <label class="flex items-center">
                        <input type="radio" name="intimacyTier" value="P3" class="form-radio h-4 w-4 text-pink-400">
                        <span class="ml-2 text-gray-300">P3 – Romantic partners</span>
                      </label>
                    </div>
                  </div>
                </div>
                <!-- Diagnostics, etc. can be placed here -->
              </div>
            </div>

            <div class="mb-8">
                <label class="flex items-center">
                    <input type="checkbox" id="synastryToggle" class="form-checkbox h-5 w-5 text-teal-400" checked>
                    <span class="ml-3 text-white font-medium">Include Synastry Analysis</span>
                </label>
            </div>

            <div class="bg-gray-800 p-6 rounded-lg shadow-lg mb-8">
                <h2 class="text-2xl font-semibold mb-4 text-white border-b border-gray-700 pb-2">Step 1: Generate Natal & Transit Data</h2>
                <div>
                     <label class="text-lg text-gray-200">Date Range (Defaults to Today)</label>
                    <div class="grid grid-cols-1 sm:grid-cols-2 gap-4 mt-2">
                       <input type="text" id="startDate" placeholder="Start Date (MM-DD-YYYY)" class="w-full bg-gray-700 text-white rounded-md p-2 border border-gray-600 focus:ring-2 focus:ring-indigo-500 focus:outline-none">
                       <input type="text" id="endDate"   placeholder="End Date (optional)" class="w-full bg-gray-700 text-white rounded-md p-2 border border-gray-600 focus:ring-2 focus:ring-indigo-500 focus:outline-none">
                    </div>
                     <p class="text-gray-400 text-sm mt-2">Generates natal charts and transits for the date range, always calculated for the birth location.</p>
                     <div class="mt-4 bg-gray-700/50 p-4 rounded-md">
                        <label class="flex items-center">
                            <input type="checkbox" id="relocationToggle" class="form-checkbox h-5 w-5 text-teal-400">
                            <span class="ml-3 text-white font-medium">Add Relocation Overlay (Optional)</span>
                        </label>
                        <div id="relocationFields" class="hidden mt-3">
                            <p class="text-sm text-gray-400 mb-2">Enter coordinates (e.g., <b>30°10′N, 85°40′W</b>) to see a side-by-side comparison of how transits fall in the relocated house system.</p>
                            <input type="text"
                                   id="relocationCoords"
                                   placeholder="30°10′N, 85°40′W"
                                   class="w-full bg-gray-800 text-white rounded-md p-2 border border-gray-600 focus:ring-2 focus:ring-teal-500 focus:outline-none"
                                   value="30°10′N, 85°40′W">
                            <div id="relocationError" class="text-red-500 text-xs mt-1 hidden"></div>
                            <p class="text-xs text-gray-500 italic text-right pr-1 pt-1">
                                You can also paste decimal degrees (e.g., 30.1588, -85.6602).
                            </p>
                        </div>
                    </div>
                     <button id="generate-btn" class="mt-3 w-full bg-indigo-600 hover:bg-indigo-700 text-white font-bold py-2 px-4 rounded-lg shadow-md transition-transform transform hover:scale-105 disabled:bg-indigo-400 disabled:cursor-not-allowed">
                        Generate Full Report
                    </button>
                </div>
            </div>
             <div class="bg-gray-800 p-6 rounded-lg shadow-lg mb-8">
                 <h2 class="text-2xl font-semibold mb-4 text-white border-b border-gray-700 pb-2">Step 2 (Optional): Get Local Astrological Forecast</h2>
                 <p class="text-gray-400 text-sm mb-4 italic">This generates a standalone chart of the sky for a specific location and time, which can be used as a contextual overlay. For a full transit analysis, provide this data to your Poetic Brain along with the main report.</p>
                 <p class="text-gray-400 text-sm mb-4 italic font-semibold">Note: This app is built to generate input for astrology AI apps (GPTs). If you only generate the astrological weather (Step 2) without a natal chart, it won’t connect to personal dynamics and will be symbolically meaningless.</p>
                <div class="grid grid-cols-1 md:grid-cols-2 gap-8">
                    <div>
                        <label class="text-lg text-gray-200">Location</label>
                        <div class="grid grid-cols-1 sm:grid-cols-2 gap-4 mt-2">
                           <input type="text" id="weatherLat" placeholder="Latitude (e.g. 30.1588)" class="w-full bg-gray-700 text-white rounded-md p-2 border border-gray-600 focus:ring-2 focus:ring-indigo-500 focus:outline-none" value="30.1588">
                           <input type="text" id="weatherLon" placeholder="Longitude (e.g. -85.6602)" class="w-full bg-gray-700 text-white rounded-md p-2 border border-gray-600 focus:ring-2 focus:ring-indigo-500 focus:outline-none" value="-85.6602">
                        </div>
                        <p class="text-xs text-gray-500 italic text-right pr-1 pt-1">Find coordinates with a web search, e.g., "coordinates for Panama City, FL".</p>
                    </div>
                    <div>
                        <label class="text-lg text-gray-200">Date Range (Defaults to Today)</label>
                         <div class="grid grid-cols-1 sm:grid-cols-2 gap-4 mt-2">
                           <input type="text" id="weatherStartDate" placeholder="Start Date (MM-DD-YYYY)" class="w-full bg-gray-700 text-white rounded-md p-2 border border-gray-600 focus:ring-2 focus:ring-indigo-500 focus:outline-none">
                           <input type="text" id="weatherEndDate"   placeholder="End Date (optional)" class="w-full bg-gray-700 text-white rounded-md p-2 border border-gray-600 focus:ring-2 focus:ring-indigo-500 focus:outline-none">
                        </div>
                    </div>
                </div>
                <button id="getWeatherBtn" class="mt-4 w-full bg-teal-600 hover:bg-teal-700 text-white font-bold py-2 px-4 rounded-lg shadow-md transition-transform transform hover:scale-105">
                    Get Forecast
                </button>
            </div>


            <div id="output-section" class="bg-gray-800 p-6 rounded-lg shadow-lg hidden">
                 <div class="flex justify-between items-center mb-4 border-b border-gray-700 pb-2">
                    <h2 id="report-title" class="text-2xl font-semibold text-white">Generated Report</h2>
                    <div class="flex space-x-2">
                        <button id="copy-btn" class="bg-gray-600 hover:bg-gray-700 text-white font-bold py-2 px-4 rounded-lg text-sm transition-colors">Copy Markdown</button>
                        <button id="save-md-btn" class="bg-gray-600 hover:bg-gray-700 text-white font-bold py-2 px-4 rounded-lg text-sm transition-colors">Save Markdown</button>
                        <button id="save-json-btn" class="bg-gray-600 hover:bg-gray-700 text-white font-bold py-2 px-4 rounded-lg text-sm transition-colors">Save JSON</button>
                    </div>
                </div>
                <pre id="report-output" class="w-full h-96 bg-gray-900 text-gray-300 rounded-md p-4 overflow-auto font-mono text-sm whitespace-pre-wrap"></pre>
            </div>
             <div id="message-box" class="fixed top-5 right-5 bg-red-500 text-white py-2 px-4 rounded-lg shadow-lg hidden"></div>
        </main>
    </div>

    <script>
        // --- DOM Elements ---
        const generateBtn = document.getElementById('generate-btn');
        const getWeatherBtn = document.getElementById('getWeatherBtn');
        const outputSection = document.getElementById('output-section');
        const reportOutput = document.getElementById('report-output');
        const reportTitle = document.getElementById('report-title');
        const copyBtn = document.getElementById('copy-btn');
        const saveJsonBtn = document.getElementById('save-json-btn');
        const saveMdBtn = document.getElementById('save-md-btn');
        const messageBox = document.getElementById('message-box');
        const startDateInput = document.getElementById('startDate');
        const endDateInput = document.getElementById('endDate');
        const weatherStartDateInput = document.getElementById('weatherStartDate');
        const weatherEndDateInput = document.getElementById('weatherEndDate');
        const relocationToggle = document.getElementById('relocationToggle');
        const relocationFields = document.getElementById('relocationFields');
        const relocationCoordsInput = document.getElementById('relocationCoords');
        const relocationError = document.getElementById('relocationError');
        const synastryToggle = document.getElementById('synastryToggle');
        const relationalContextStack = document.getElementById('relational-context-stack');
        const contextReadout = document.getElementById('context-readout');

        // --- Global State ---
        let fullReportData = {};
        let markdownReport = '';
        let contextCheckTimeout;

        // --- API & LOCAL ENGINE CONFIG ---
        const ORBS = { "conjunction": 8, "opposition": 8, "square": 5, "trine": 6, "sextile": 4 };
        const ASPECT_DEGREES = { "conjunction": 0, "opposition": 180, "square": 90, "trine": 120, "sextile": 60 };
        const HOUSE_NAMES = ["First_House", "Second_House", "Third_House", "Fourth_House", "Fifth_House", "Sixth_House", "Seventh_House", "Eighth_House", "Ninth_House", "Tenth_House", "Eleventh_House", "Twelfth_House"];
        const SYMBOLS = {"conjunction": "☌", "opposition": "☍", "square": "□", "trine": "△", "sextile": "✶"};

        // --- HELPER FUNCTIONS ---
        const showMessage = (message, type = 'error') => {
            messageBox.textContent = message;
            messageBox.className = `fixed top-5 right-5 text-white py-2 px-4 rounded-lg shadow-lg ${type === 'error' ? 'bg-red-600' : 'bg-green-600'}`;
            messageBox.classList.remove('hidden');
            messageBox.classList.add('animate-fade-in-out');
            setTimeout(() => { messageBox.classList.add('hidden'); messageBox.classList.remove('animate-fade-in-out'); }, 7900);
        };

        const parseCoordinate = (input) => {
            let s = String(input).trim();
            if (!s) throw new Error("Coordinate input is empty.");
            let sign = /[SW]/i.test(s) ? -1 : 1;
            s = s.replace(/[NSEW]/ig, '');
            if (s.startsWith('-')) { sign = -1; s = s.slice(1); }
            s = s.replace(/[°º]/g, ' ').replace(/[\'′’]/g, ' ').replace(/[\"″]/g, ' ');
            const parts = s.trim().split(/\s+/).filter(Boolean);
            if (parts.length === 0) throw new Error(`Invalid coordinate format for "${input}".`);

            const deg = parseFloat(parts[0]);
            if (isNaN(deg)) throw new Error(`Invalid degrees in coordinate "${input}".`);
            const min = parts[1] ? parseFloat(parts[1]) : 0;
            const sec = parts[2] ? parseFloat(parts[2]) : 0;
            if ((parts[1] && isNaN(min)) || (parts[2] && isNaN(sec))) {
                throw new Error(`Invalid minutes or seconds in coordinate "${input}".`);
            }
            const val = Math.abs(deg) + (min / 60) + (sec / 3600);
            return sign * val;
        };

        const parseCombinedCoords = (txt) => {
            if (!txt) throw new Error("Coordinate input is empty.");
            let parts = txt.split(',');
            if (parts.length >= 2) {
                const latitude = parseCoordinate(parts[0]);
                const longitude = parseCoordinate(parts.slice(1).join(','));
                return { latitude, longitude };
            }
            const match = txt.match(/([\d°º'"′″\.\s+-]+[NS])[^\dA-Z+-]*([\d°º'"′″\.\s+-]+[EW])/i);
            if (match) return { latitude: parseCoordinate(match[1]), longitude: parseCoordinate(match[2]) };
            throw new Error('Invalid combined coordinate format.');
        };

        const getSubjectData = (personPrefix) => {
            const name = document.getElementById(`name${personPrefix}`).value.trim();
            const city = document.getElementById(`city${personPrefix}`).value.trim();
            const state = document.getElementById(`state${personPrefix}`).value.trim();
            const date = document.getElementById(`date${personPrefix}`).value.trim();
            const time = document.getElementById(`time${personPrefix}`).value.trim();
            const timezone = document.getElementById(`offset${personPrefix}`).value.trim();
            let nation = document.getElementById(`nation${personPrefix}`).value.trim().toUpperCase();
            const zodiac_type = document.getElementById(`zodiac${personPrefix}`).value.trim();

            // Default nation to 'US' if blank or not 2 letters
            if (!nation || !/^[A-Z]{2}$/.test(nation)) nation = 'US';

            if (!name || !city || !state || !date || !time || !nation) {
                return null;
            }
            if (!/^\d{2}-\d{2}-\d{4}$/.test(date) || !/^\d{2}:\d{2}$/.test(time)) {
                return null;
            }

            let lat, lng;
            try {
                const astroValue = document.getElementById(`astro${personPrefix}`).value.trim();
                if (!astroValue) return null;
                const coords = parseCombinedCoords(astroValue);
                lat = coords.latitude;
                lng = coords.longitude;
                if (isNaN(lat) || isNaN(lng)) {
                   return null;
                }
            } catch (error) {
                return null;
            }

            const [month, day, year] = date.split('-').map(Number);
            const [hour, minute] = time.split(':').map(Number);

            return { name, city, state, date, time, timezone, lat, lng, year, month, day, hour, minute, nation, zodiac_type };
        };

        const getChartDataFromApi = async (payload) => {
            const res = await fetch('/api/astrology', {
                method: 'POST',
                headers: { 'Content-Type': 'application/json' },
                body: JSON.stringify(payload)
            });

            const text = await res.text();
            let responsePayload;

            try {
                responsePayload = JSON.parse(text);
            } catch {
                console.error('Non-JSON response from Netlify function:', text);
                throw new Error(`Server returned invalid data (status ${res.status}):\n` + text);
            }

            if (!res.ok) {
                // Enhanced error handling for missing fields
                if (res.status === 400 && responsePayload.missing) {
                    let msg = 'Missing required fields:';
                    if (responsePayload.missing.person_a && responsePayload.missing.person_a.length) msg += `\nPerson A: ${responsePayload.missing.person_a.join(', ')}`;
                    if (responsePayload.missing.person_b && responsePayload.missing.person_b.length) msg += `\nPerson B: ${responsePayload.missing.person_b.join(', ')}`;
                    if (Array.isArray(responsePayload.missing) && responsePayload.missing.length) msg += `\n${responsePayload.missing.join(', ')}`;
                    showMessage(msg, 'error');
                    throw new Error(msg);
                }
                const errorMsg = responsePayload.error || responsePayload.details || 'An unknown server error occurred.';
                throw new Error(errorMsg);
            }

            return responsePayload;
        };

        const calculateAspects = (chartA, chartB, orbOverrides = {}) => {
            const aspects = [];
            const planetsA = chartA.planets_names_list.concat(chartA.axial_cusps_names_list);
            const planetsB = chartB.planets_names_list.concat(chartB.axial_cusps_names_list);

            for (const p1Name of planetsA) {
                const p1 = chartA[p1Name.toLowerCase()];
                if (!p1) continue;
                for (const p2Name of planetsB) {
                    const p2 = chartB[p2Name.toLowerCase()];
                    if (!p2) continue;
                    if (chartA === chartB && p1.name === p2.name) continue;

                    const diff = Math.abs((p1.abs_pos - p2.abs_pos + 180) % 360 - 180);
                    for (const [aspectName, aspectDeg] of Object.entries(ASPECT_DEGREES)) {
                        const orbLimit = orbOverrides[aspectName] || ORBS[aspectName];
                        const orb = Math.abs(diff - aspectDeg);
                        if (orb < orbLimit) {
                            aspects.push({
                                p1_name: p1.name, p2_name: p2.name,
                                p1_pos: p1.position, p2_pos: p2.position,
                                aspect: aspectName, orb: parseFloat(orb.toFixed(2))
                            });
                        }
                    }
                }
            }
            return aspects;
        };

        const calculateHouseOverlays = (planetsChart, housesChart) => {
            const overlays = {};
            const houseCusps = HOUSE_NAMES.map(name => housesChart[name.toLowerCase()].abs_pos);

            for (const planetName of planetsChart.planets_names_list) {
                const planet = planetsChart[planetName.toLowerCase()];
                if (!planet) continue;

                for (let i = 0; i < 12; i++) {
                    const cuspStart = houseCusps[i];
                    const cuspEnd = houseCusps[(i + 1) % 12];

                    let inHouse = false;
                    if (cuspStart < cuspEnd) {
                        if (planet.abs_pos >= cuspStart && planet.abs_pos < cuspEnd) inHouse = true;
                    } else {
                        if (planet.abs_pos >= cuspStart || planet.abs_pos < cuspEnd) inHouse = true;
                    }

                    if (inHouse) {
                        overlays[planet.name] = HOUSE_NAMES[i];
                        break;
                    }
                }
            }
            return overlays;
        };

        const groupByDate = (transits) => {
            const grouped = {};
            transits.forEach(transitEntry => {
                // Extract date in MM-DD-YYYY format and convert to YYYY-MM-DD
                const dateMMDDYYYY = transitEntry.date;
                const [month, day, year] = dateMMDDYYYY.split('-');
                const dateYYYYMMDD = `${year}-${month.padStart(2, '0')}-${day.padStart(2, '0')}`;
                
                // Initialize date group if it doesn't exist
                if (!grouped[dateYYYYMMDD]) {
                    grouped[dateYYYYMMDD] = [];
                }
                
                // Transform each aspect to the required format
                transitEntry.aspects.forEach(aspect => {
                    grouped[dateYYYYMMDD].push({
                        p1_name: aspect.p1_name,
                        p2_name: aspect.p2_name,
                        aspect: aspect.aspect,
                        orb: aspect.orb
                    });
                });
            });
            return grouped;
        };
        
        // --- MARKDOWN FORMATTING ENGINE ---
        const formatMdNatalChart = (personData) => {
            const { details, chart: apiResponse } = personData;
            const chart = apiResponse.data.subject;
            const aspects = apiResponse.aspects;

            const degToDMS = (deg) => `${Math.floor(deg)}°${Math.round((deg % 1) * 60).toString().padStart(2, '0')}'`;

            let report = [`# ${details.name}`];
            report.push(`> Birth Location: ${details.city}, ${details.state} *(For reference only; uses coordinates below)*`);
            report.push(`> Birth Coordinates: ${details.lat.toFixed(4)}, ${details.lng.toFixed(4)}`);
            report.push(`> Birth Date: ${details.date}`);
            report.push(`> Birth Time: ${details.time} (Timezone: ${details.timezone})`);

            report.push(`\n## Natal Chart – ${chart.houses_system_name}`);
            let planetTable = '| Planet | AEL | Sign | Pos | 29° |\n|---|---|---|---|---|\n';
            chart.planets_names_list.forEach(pName => {
                const p = chart[pName.toLowerCase()];
                if(p) planetTable += `| ${p.name} | ${p.abs_pos.toFixed(2)}° | ${p.sign} | ${degToDMS(p.position)} | ${p.position >= 29 ? '★' : ''} |\n`;
            });
            report.push(planetTable);

            report.push(`\n## Planet House Placements`);
             let placementTable = '| Planet | House |\n|---|---|\n';
            chart.planets_names_list.forEach(pName => {
                const p = chart[pName.toLowerCase()];
                if(p && p.house) placementTable += `| ${p.name} | ${p.house} |\n`;
            });
            report.push(placementTable);

            report.push(`\n## Natal Aspects`);
            const aspectList = aspects.map(a => {
                const core = a.orbit <= 3 ? ' (Core Pressure Point)' : '';
                return `- ${a.p1_name} ${SYMBOLS[a.aspect.toLowerCase()]} ${a.p2_name} (${a.orbit.toFixed(1)}°)${core}`;
            }).join('\n');
            report.push(aspectList || '- None found.');

            return report.join('\n');
        };

        const formatMdTransit = (transitData, personData, isRelocated) => {
            const chart = transitData.chart.data.subject;
            const aspects = transitData.aspects;
            const degToDMS = (deg) => `${Math.floor(deg)}°${Math.round((deg % 1) * 60).toString().padStart(2, '0')}'`;

            let report = [];
            if (isRelocated) {
                report.push(`\n### Relocation Overlay for ${transitData.date}`);
                const lat = chart.lat;
                const lon = chart.lng;
                if (typeof lat === 'number' && typeof lon === 'number') {
                    report.push(`*Houses & Angles recalculated for ${lat.toFixed(4)}, ${lon.toFixed(4)}*`);
                }
            } else {
                report.push(`\n## Transits for ${transitData.date}`);
                report.push(`*Transits calculated for birth location: ${personData.details.city}.*`);
            }
            let planetTable = '| Planet | AEL | Sign | Pos | 29° |\n|---|---|---|---|---|\n';
            chart.planets_names_list.forEach(pName => {
                const p = chart[pName.toLowerCase()];
                if(p) planetTable += `| ${p.name} | ${p.abs_pos.toFixed(2)}° | ${p.sign} | ${degToDMS(p.position)} | ${p.position >= 29 ? '★' : ''} |\n`;
            });
            report.push(planetTable);

            report.push(`\n### Transit → Natal Aspects (${personData.details.name})`);
            const aspectList = aspects.map(a => {
                 const core = a.orb <= 3 ? ' (Core Pressure Point)' : '';
                return `- Transiting ${a.p1_name} ${SYMBOLS[a.aspect.toLowerCase()]} Natal ${a.p2_name} (${a.orb.toFixed(1)}°)${core}`;
            }).join('\n');
            report.push(aspectList || '- None found.');

            return report.join('\n');
        };

        const formatMdWeather = (weatherData) => {
            const chart = weatherData.chart.data.subject;
            const degToDMS = (deg) => `${Math.floor(deg)}°${Math.round((deg % 1) * 60).toString().padStart(2, '0')}'`;

            let report = [`# Local Astrological Forecast for ${weatherData.date}`];
            report.push(`> This is a standalone chart of the sky for the specified date and location. It is not a transit report and does not contain aspects to a natal chart.`);

            let planetTable = '| Planet | AEL | Sign | Pos |\n|---|---|---|---|\n';
            chart.planets_names_list.forEach(pName => {
                const p = chart[pName.toLowerCase()];
                if(p) planetTable += `| ${p.name} | ${p.abs_pos.toFixed(2)}° | ${p.sign} | ${degToDMS(p.position)} |\n`;
            });
            report.push(planetTable);
            return report.join('\n\n');
        };

        const formatMdSynastry = (synData, personA, personB) => {
            const aspects = synData.aspects || [];
            const chartA = synData.data.first_subject;
            const chartB = synData.data.second_subject;
            const aInB = calculateHouseOverlays(chartA, chartB);
            const bInA = calculateHouseOverlays(chartB, chartA);

            const clean = h => h.replace(/_/g, ' ');

            let report = [`## Synastry: ${personA.details.name} & ${personB.details.name}`];
            report.push('### Interplanetary Aspects');
            if (aspects.length) {
                aspects.forEach(a => {
                    const core = a.orbit <= 3 ? ' (Core Pressure Point)' : '';
                    report.push(`- ${a.p1_name} ${SYMBOLS[a.aspect.toLowerCase()]} ${a.p2_name} (${a.orbit.toFixed(1)}°)${core}`);
                });
            } else {
                report.push('- None found.');
            }

            report.push(`\n### ${personA.details.name}'s Planets in ${personB.details.name}'s Houses`);
            const aLines = Object.entries(aInB).map(([p, h]) => `- ${p} in ${clean(h)}`);
            report.push(aLines.join('\n') || '- None.');

            report.push(`\n### ${personB.details.name}'s Planets in ${personA.details.name}'s Houses`);
            const bLines = Object.entries(bInA).map(([p, h]) => `- ${p} in ${clean(h)}`);
            report.push(bLines.join('\n') || '- None.');

            return report.join('\n');
        };


        // --- MAIN REPORT GENERATION LOGIC ---
        async function generateReport() {
            generateBtn.disabled = true;
            generateBtn.textContent = 'Generating...';
            outputSection.classList.add('hidden');

            try {
                const personAData = getSubjectData('A');
                const personBData = getSubjectData('B');
                const useSynastry = personAData && personBData && synastryToggle.checked;
                const dualMirror = personAData && personBData && !synastryToggle.checked;

                const relationshipType = document.querySelector('input[name="relationshipType"]:checked')?.value || 'N/A';
                let intimacyTier = '';
                if (relationshipType === 'Partner') {
                    intimacyTier = document.querySelector('input[name="intimacyTier"]:checked')?.value || 'N/A';
                    if (!intimacyTier || intimacyTier === 'N/A') {
                        showMessage('Please select an intimacy tier for Partner relationships.', 'error');
                        generateBtn.disabled = false;
                        generateBtn.textContent = 'Generate Full Report';
                        return;
                    }
                } else {
                    intimacyTier = 'N/A';
                }

                let diagnostics = [];
                // diagnostics will be populated later in synastry mode

                fullReportData = {
                    schema: "WM-Chart-1.0",
                    relationship_type: relationshipType,
                    intimacy_tier: intimacyTier,
                    diagnostics: [] // will be set later
                };

                // --- Poetic Brain Context Markdown Block ---
                function poeticBrainContextMd() {
                    let diagList = (fullReportData.diagnostics && fullReportData.diagnostics.length)
                        ? fullReportData.diagnostics.map(d => `  - ${d}`).join('\n')
                        : '  - None.';
                    return `## Poetic Brain Context\n\n- Relationship Type: ${fullReportData.relationship_type || 'N/A'}\n- Intimacy Tier: ${fullReportData.intimacy_tier || 'N/A'}\n- Diagnostics:\n${diagList}\n`;
                }

                let markdownParts = [];
                if (useSynastry) {
                    const payload = { first_subject: personAData, second_subject: personBData };
                    let synastryResponse, natalA, natalB;
                    try {
                        [synastryResponse, natalA, natalB] = await Promise.all([
                            getChartDataFromApi(payload),
                            getChartDataFromApi({ subject: personAData }),
                            getChartDataFromApi({ subject: personBData })
                        ]);
                    } catch (err) {
                        showMessage(err.message, 'error');
                        throw err;
                    }
                    fullReportData.person_a = { details: personAData, chart: natalA };
                    fullReportData.person_b = { details: personBData, chart: natalB };
                    fullReportData.synastry = synastryResponse;
                    
                    diagnostics = [];
                    const synAspects = synastryResponse.aspects || [];
                    if (synAspects.some(a => a.p1_pos >= 29 || a.p2_pos >= 29)) diagnostics.push('29° placement in close synastry contact');
                    if (synAspects.filter(a => a.orb < 1.0).length > 0) diagnostics.push('Resonant aspect forming <1° orb (possible echo loop)');
                    const overlaysAinB = calculateHouseOverlays(synastryResponse.data.first_subject, synastryResponse.data.second_subject);
                    const overlaysBinA = calculateHouseOverlays(synastryResponse.data.second_subject, synastryResponse.data.first_subject);
                    const pressureHouses = ['Fourth_House', 'Seventh_House', 'Twelfth_House'];
                    if (Object.values(overlaysAinB).some(h => pressureHouses.includes(h)) || Object.values(overlaysBinA).some(h => pressureHouses.includes(h))) {
                        diagnostics.push('Overlay present in 4th/7th/12th house sectors');
                    }
                    fullReportData.diagnostics = diagnostics;

                    markdownParts.unshift(
                        '## Relational Context',
                        `- Relationship Type: ${relationshipType || 'N/A'}` + (intimacyTier ? `\n- Intimacy Tier: ${intimacyTier}` : ''),
                        '## Initial Geometry Diagnostics',
                        diagnostics.length ? diagnostics.map(f => `- ⚠️ ${f}`).join('\n') : '- None.'
                    );
                    markdownParts.push(formatMdNatalChart(fullReportData.person_a));
                    markdownParts.push(formatMdNatalChart(fullReportData.person_b));
                    markdownParts.push(formatMdSynastry(synastryResponse, fullReportData.person_a, fullReportData.person_b));
                } else if (dualMirror) {
                    // --- Dual-mirror mode: both A and B, no synastry ---
                    let response;
                    try {
                        response = await fetch('/api/astrology', {
                            method: 'POST',
                            headers: { 'Content-Type': 'application/json' },
                            body: JSON.stringify({ person_a: personAData, person_b: personBData, include_synastry: false })
                        });
                    } catch (err) {
                        showMessage('Network error: ' + err.message, 'error');
                        throw err;
                    }
                    const text = await response.text();
                    let data;
                    try {
                        data = JSON.parse(text);
                    } catch {
                        showMessage('Malformed response from backend: ' + text, 'error');
                        throw new Error('Malformed backend response');
                    }
                    if (response.status === 400 && data.missing) {
                        let msg = 'Missing required fields:';
                        if (data.missing.person_a && data.missing.person_a.length) msg += `\nPerson A: ${data.missing.person_a.join(', ')}`;
                        if (data.missing.person_b && data.missing.person_b.length) msg += `\nPerson B: ${data.missing.person_b.join(', ')}`;
                        showMessage(msg, 'error');
                        generateBtn.disabled = false;
                        generateBtn.textContent = 'Generate Full Report';
                        return;
                    }
                    if (!data.personA || !data.personB) {
                        showMessage('Backend did not return both charts.', 'error');
                        throw new Error('Dual-mirror backend error');
                    }
                    fullReportData.person_a = { details: personAData, chart: data.personA };
                    fullReportData.person_b = { details: personBData, chart: data.personB };
                    markdownParts.unshift(
                        '## Info: You entered two charts but did not select Synastry.\nYou will receive two separate mirror reflections, not a relationship analysis.'
                    );
                    markdownParts.push(formatMdNatalChart(fullReportData.person_a));
                    markdownParts.push(formatMdNatalChart(fullReportData.person_b));
                } else {
                    const apiResponseA = await getChartDataFromApi({ subject: personAData });
                    fullReportData.person_a = { details: personAData, chart: apiResponseA };
                    markdownParts.push(formatMdNatalChart(fullReportData.person_a));
                    if (personBData) {
                        const apiResponseB = await getChartDataFromApi({ subject: personBData });
                        fullReportData.person_b = { details: personBData, chart: apiResponseB };
                        markdownParts.push(formatMdNatalChart(fullReportData.person_b));
                    }
                }

                // --- TRANSIT CALCULATIONS ---
                let startStr = startDateInput.value;
                if (!startStr) {
                    const today = new Date();
                    startStr = `${String(today.getMonth() + 1).padStart(2,'0')}-${String(today.getDate()).padStart(2,'0')}-${today.getFullYear()}`;
                }
                const [sm, sd, sy] = startStr.split('-').map(Number);
                const start = new Date(Date.UTC(sy, sm - 1, sd));
                let end = start;
                if (endDateInput.value) {
                    const [em, ed, ey] = endDateInput.value.split('-').map(Number);
                    end = new Date(Date.UTC(ey, em - 1, ed));
                }
                fullReportData.transits = [];
                const relocationChecked = relocationToggle.checked;
                let relocationCoords = getRelocationLatLonOrNull();
                if (relocationChecked && !relocationCoords) throw new Error("Relocation coordinates are invalid.");

                for (let d = new Date(start); d <= end; d.setUTCDate(d.getUTCDate() + 1)) {
                    const ds = `${String(d.getUTCMonth() + 1).padStart(2, '0')}-${String(d.getUTCDate()).padStart(2, '0')}-${d.getUTCFullYear()}`;
                    const transitSubjectA = { ...personAData, year: d.getUTCFullYear(), month: d.getUTCMonth() + 1, day: d.getUTCDate(), name: `Transit ${ds}` };
                    const transitApiResponseA = await getChartDataFromApi({ subject: transitSubjectA });
                    const chartA = fullReportData.person_a.chart.data.subject;
                    const entryA = { person: 'a', date: ds, chart: transitApiResponseA, aspects: calculateAspects(transitApiResponseA.data.subject, chartA), location_type: 'birth' };
                    fullReportData.transits.push(entryA);
                    markdownParts.push(formatMdTransit(entryA, fullReportData.person_a, false));

                    if (relocationChecked && relocationCoords) {
                        const relocationSubjectA = { ...transitSubjectA, latitude: relocationCoords.latitude, longitude: relocationCoords.longitude, city: 'Relocated', nation: 'US' };
                        const relocationApiResponseA = await getChartDataFromApi({ subject: relocationSubjectA });
                        const entryRelocA = { person: 'a', date: ds, chart: relocationApiResponseA, aspects: calculateAspects(relocationApiResponseA.data.subject, chartA), location_type: 'relocated' };
                        fullReportData.transits.push(entryRelocA);
                        markdownParts.push(formatMdTransit(entryRelocA, fullReportData.person_a, true));
                    }
                    if (fullReportData.person_b) {
                        const transitSubjectB = { ...personBData, year: d.getUTCFullYear(), month: d.getUTCMonth() + 1, day: d.getUTCDate(), name: `Transit ${ds}` };
                        const transitApiResponseB = await getChartDataFromApi({ subject: transitSubjectB });
                        const chartB = fullReportData.person_b.chart.data.subject;
                        const entryB = { person: 'b', date: ds, chart: transitApiResponseB, aspects: calculateAspects(transitApiResponseB.data.subject, chartB), location_type: 'birth' };
                        fullReportData.transits.push(entryB);
                        markdownParts.push(formatMdTransit(entryB, fullReportData.person_b, false));
                        if (relocationChecked && relocationCoords) {
                            const relocationSubjectB = { ...transitSubjectB, latitude: relocationCoords.latitude, longitude: relocationCoords.longitude, city: 'Relocated', nation: 'US' };
                            const relocationApiResponseB = await getChartDataFromApi({ subject: relocationSubjectB });
                            const entryRelocB = { person: 'b', date: ds, chart: relocationApiResponseB, aspects: calculateAspects(relocationApiResponseB.data.subject, chartB), location_type: 'relocated' };
                            fullReportData.transits.push(entryRelocB);
                            markdownParts.push(formatMdTransit(entryRelocB, fullReportData.person_b, true));
                        }
                    }
                }

<<<<<<< HEAD
                // Group transits by date after all transit processing is complete
                fullReportData.transitsByDate = groupByDate(fullReportData.transits);
=======
                // Helper to group flat transits by ISO date
                function groupTransitsByDate(transits) {
                  return transits.reduce((acc, entry) => {
                    const [mm, dd, yyyy] = entry.date.split('-');
                    const iso = `${yyyy}-${mm}-${dd}`;
                    if (!acc[iso]) acc[iso] = [];
                    acc[iso].push(entry);
                    return acc;
                  }, {});
                }

                fullReportData.transitsByDate = groupTransitsByDate(fullReportData.transits);
>>>>>>> 5dd7fa83

                // Always prepend Poetic Brain context
                markdownParts.unshift(poeticBrainContextMd());
                markdownReport = markdownParts.join('\n\n');
                reportTitle.textContent = "Generated Report";
                reportOutput.textContent = markdownReport;
                outputSection.classList.remove('hidden');

            } catch (error) {
                showMessage(error.message, 'error');
                console.error(error);
            } finally {
                generateBtn.disabled = false;
                generateBtn.textContent = 'Generate Full Report';
            }
        }

        async function generateWeatherReport() {
            getWeatherBtn.disabled = true;
            getWeatherBtn.textContent = 'Fetching...';
            outputSection.classList.add('hidden');

            try {
                const lat = parseFloat(document.getElementById('weatherLat').value);
                const lon = parseFloat(document.getElementById('weatherLon').value);
                if (isNaN(lat) || isNaN(lon)) throw new Error("Latitude and Longitude are required for the forecast.");

                let startStr = weatherStartDateInput.value;
                if (!startStr) {
                    const today = new Date();
                    startStr = `${String(today.getMonth() + 1).padStart(2,'0')}-${String(today.getDate()).padStart(2,'0')}-${today.getFullYear()}`;
                }

                const [sm, sd, sy] = startStr.split('-').map(Number);
                const start = new Date(Date.UTC(sy, sm - 1, sd));
                let end = start;
                if (weatherEndDateInput.value) {
                    const [em, ed, ey] = weatherEndDateInput.value.split('-').map(Number);
                    end = new Date(Date.UTC(ey, em - 1, ed));
                }

                let markdownParts = [];
                fullReportData = { schema: "WM-Forecast-1.0", forecasts: [] };

                for (let d = new Date(start); d <= end; d.setUTCDate(d.getUTCDate() + 1)) {
                    const ds = (d.getUTCMonth()+1).toString().padStart(2,'0') + '-' +
                                 d.getUTCDate().toString().padStart(2,'0') + '-' +
                                 d.getUTCFullYear();

                    const weatherSubject = {
                        year: d.getUTCFullYear(), month: d.getUTCMonth() + 1, day: d.getUTCDate(),
                        hour: 12, minute: 0,
                        city: "Local Forecast",
                        name: `Forecast for ${ds}`,
                        latitude: lat, longitude: lon,
                        timezone: Intl.DateTimeFormat().resolvedOptions().timeZone,
                        zodiac_type: 'Tropic',
                        nation: 'US'  // Add required nation field
                    };

                    const apiResponse = await getChartDataFromApi({ subject: weatherSubject });
                    const weatherEntry = { date: ds, chart: apiResponse };
                    fullReportData.forecasts.push(weatherEntry);
                    markdownParts.push(formatMdWeather(weatherEntry));
                }

                markdownReport = markdownParts.join('\n\n');
                reportTitle.textContent = `Local Astrological Forecast`;
                reportOutput.textContent = markdownReport;
                outputSection.classList.remove('hidden');

            } catch(error) {
                showMessage(error.message, 'error');
                console.error(error);
            } finally {
                getWeatherBtn.disabled = false;
                getWeatherBtn.textContent = 'Get Forecast';
            }
        }

        // --- EVENT LISTENERS ---
        generateBtn.addEventListener('click', generateReport);
        getWeatherBtn.addEventListener('click', generateWeatherReport);

        copyBtn.addEventListener('click', () => {
            navigator.clipboard.writeText(markdownReport).then(() => {
                showMessage('Copied to clipboard!', 'success');
            }, () => {
                showMessage('Failed to copy.', 'error');
            });
        });

        const downloadFile = (filename, content, contentType) => {
            const element = document.createElement('a');
            const blob = new Blob([content], { type: contentType });
            element.href = URL.createObjectURL(blob);
            element.download = filename;
            document.body.appendChild(element);
            element.click();
            document.body.removeChild(element);
            URL.revokeObjectURL(element.href);
        };

        const generateFilename = (extension) => {
            const nameA = document.getElementById('nameA').value.replace(/\s+/g, '_') || 'PersonA';
            const nameB = document.getElementById('nameB').value.replace(/\s+/g, '_');
            const finalName = nameB ? `${nameA}_and_${nameB}` : nameA;
            
            const startDateStr = startDateInput.value;
            const endDateStr = endDateInput.value;
            let datePart = `_on_${new Date().toISOString().split('T')[0]}`;

            if (startDateStr) {
                const reformatDate = (dateStr) => {
                    if (!/^\d{2}-\d{2}-\d{4}$/.test(dateStr)) return new Date().toISOString().split('T')[0];
                    const [m, d, y] = dateStr.split('-');
                    return `${y}-${m.padStart(2, '0')}-${d.padStart(2, '0')}`;
                }
                const formattedStart = reformatDate(startDateStr);
                if (endDateStr && endDateStr !== startDateStr) {
                    const formattedEnd = reformatDate(endDateStr);
                    datePart = `_from_${formattedStart}_to_${formattedEnd}`;
                } else {
                    datePart = `_on_${formattedStart}`;
                }
            }
            return `report_${finalName}${datePart}.${extension}`;
        };

        saveJsonBtn.addEventListener('click', () => {
            const filename = generateFilename('json');
            downloadFile(filename, JSON.stringify(fullReportData, null, 2), 'application/json');
        });

        saveMdBtn.addEventListener('click', () => {
            const filename = generateFilename('md');
            downloadFile(filename, markdownReport, 'text/markdown');
        });

        relocationToggle.addEventListener('change', () => {
            relocationFields.style.display = relocationToggle.checked ? 'block' : 'none';
        });

        relocationCoordsInput.addEventListener('input', () => {
            if (relocationToggle.checked) {
                getRelocationLatLonOrNull();
            }
        });

        function getRelocationLatLonOrNull() {
            if (!relocationToggle.checked) return null;
            try {
                const coords = parseCombinedCoords(relocationCoordsInput.value);
                relocationError.classList.add('hidden');
                return coords;
            } catch (e) {
                relocationError.textContent = e.message;
                relocationError.classList.remove('hidden');
                return null;
            }
        }
        
        const mathBrainBtn = document.getElementById('math-brain-info-btn');
        const mathBrainModal = document.getElementById('math-brain-modal');
        const closeMathBrainModal = document.getElementById('close-math-brain-modal');
        const closeMathBrainModalBottom = document.getElementById('close-math-brain-modal-bottom');
        
        function openMathBrainModal() {
          mathBrainModal.classList.remove('hidden');
        }
        function closeMathBrainModalFn() {
          mathBrainModal.classList.add('hidden');
        }
        mathBrainBtn.addEventListener('click', openMathBrainModal);
        closeMathBrainModal.addEventListener('click', closeMathBrainModalFn);
        closeMathBrainModalBottom.addEventListener('click', closeMathBrainModalFn);
        document.addEventListener('keydown', (e) => {
          if (!mathBrainModal.classList.contains('hidden') && e.key === 'Escape') closeMathBrainModalFn();
        });
        
        window.addEventListener('click', (e) => {
            if (mathBrainModal.classList.contains('hidden') === false && !mathBrainModal.contains(e.target) && !mathBrainBtn.contains(e.target)) {
                closeMathBrainModalFn();
            }
        });

        const pasteAstroBtn = document.getElementById('pasteAstroB');
        pasteAstroBtn.addEventListener('click', async () => {
          try {
            const text = await navigator.clipboard.readText();
            document.getElementById('astroB').value = text.trim();
            showMessage('Coordinates pasted. Please fill out the rest.', 'success');
          } catch (err) {
            showMessage('Failed to read clipboard: ' + err.message, 'error');
          }
        });

        // --- Intimacy Tier Visibility Logic ---
        const relationshipRadios = document.querySelectorAll('input[name="relationshipType"]');
        const intimacyDropdown = document.getElementById('intimacy-tier-dropdown');
        function updateIntimacyDropdown() {
            const selected = document.querySelector('input[name="relationshipType"]:checked');
            if (selected && selected.value === "Partner") {
                intimacyDropdown.classList.remove('hidden');
            } else {
                intimacyDropdown.classList.add('hidden');
            }
        }
        relationshipRadios.forEach(radio => {
            radio.addEventListener('change', updateIntimacyDropdown);
        });
        // Ensure correct initial state on load
        updateIntimacyDropdown();

        // JS logic for context mode toggle and visibility
        function updateContextModeVisibility() {
          const personA = getSubjectData('A');
          const personB = getSubjectData('B');
          const contextToggle = document.getElementById('context-toggle');
          const selfContext = document.getElementById('self-context');
          const relationalContext = document.getElementById('relational-context');
          if (personA && !personB) {
            contextToggle.style.display = 'none';
            selfContext.style.display = 'block';
            relationalContext.style.display = 'none';
          } else if (personA && personB) {
            contextToggle.style.display = 'flex';
            // Default to relational mode
            const selectedMode = document.querySelector('input[name="contextMode"]:checked')?.value || 'relational';
            if (selectedMode === 'self') {
              selfContext.style.display = 'block';
              relationalContext.style.display = 'none';
            } else {
              selfContext.style.display = 'none';
              relationalContext.style.display = 'block';
            }
          } else {
            // Hide both if no Person A
            contextToggle.style.display = 'none';
            selfContext.style.display = 'none';
            relationalContext.style.display = 'none';
          }
        }
        document.querySelectorAll('input[name="contextMode"]').forEach(radio => {
          radio.addEventListener('change', updateContextModeVisibility);
        });
        // Call on load and whenever Person A/B changes
        ['nameA','cityA','stateA','dateA','timeA','offsetA','nationA','zodiacA','astroA','nameB','cityB','stateB','dateB','timeB','offsetB','nationB','zodiacB','astroB'].forEach(id => {
          const el = document.getElementById(id);
          if (el) el.addEventListener('input', updateContextModeVisibility);
        });
        window.addEventListener('DOMContentLoaded', updateContextModeVisibility);
    </script>
</body>
</html><|MERGE_RESOLUTION|>--- conflicted
+++ resolved
@@ -812,24 +812,18 @@
                     }
                 }
 
-<<<<<<< HEAD
-                // Group transits by date after all transit processing is complete
-                fullReportData.transitsByDate = groupByDate(fullReportData.transits);
-=======
-                // Helper to group flat transits by ISO date
-                function groupTransitsByDate(transits) {
-                  return transits.reduce((acc, entry) => {
-                    const [mm, dd, yyyy] = entry.date.split('-');
-                    const iso = `${yyyy}-${mm}-${dd}`;
-                    if (!acc[iso]) acc[iso] = [];
-                    acc[iso].push(entry);
-                    return acc;
-                  }, {});
-                }
-
-                fullReportData.transitsByDate = groupTransitsByDate(fullReportData.transits);
->>>>>>> 5dd7fa83
-
+// Helper to group flat transits by ISO date
+function groupTransitsByDate(transits) {
+  return transits.reduce((acc, entry) => {
+    const [mm, dd, yyyy] = entry.date.split('-');
+    const iso = `${yyyy}-${mm}-${dd}`;
+    if (!acc[iso]) acc[iso] = [];
+    acc[iso].push(entry);
+    return acc;
+  }, {});
+}
+
+fullReportData.transitsByDate = groupTransitsByDate(fullReportData.transits);
                 // Always prepend Poetic Brain context
                 markdownParts.unshift(poeticBrainContextMd());
                 markdownReport = markdownParts.join('\n\n');
