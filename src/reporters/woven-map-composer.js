--- conflicted
+++ resolved
@@ -1,515 +1,3 @@
-<<<<<<< HEAD
-// Woven Map Report Composer (DATA-ONLY)
-// Builds a clinical, non-VOI CE report envelope from existing Math Brain outputs.
-// Do NOT include narrative fields; avoid keys named 'field', 'map', or 'voice' to pass Clear Mirror scrub.
-
-const { composeHookStack } = require('../feedback/hook-stack-composer');
-
-function safeNum(x, def = null) {
-  const n = Number(x);
-  return Number.isFinite(n) ? n : def;
-}
-
-function clamp(v, min, max) { return Math.max(min, Math.min(max, v)); }
-
-const CORE_PLANETS = new Set([
-  'Sun','Moon','Mercury','Venus','Mars','Jupiter','Saturn','Uranus','Neptune','Pluto'
-]);
-
-const SECONDARY_POINTS = new Set([
-  'Chiron','Mean_Node','True_Node','Mean_South_Node','True_South_Node','Mean_Lilith'
-]);
-
-const ANGLE_POINTS = new Set(['Ascendant','Medium_Coeli','Descendant','Imum_Coeli']);
-
-const VALENCE_BANDS = [
-  { min: -5, max: -4.5, emoji: '🌋', label: 'Pressure / Eruption', polarity: 'negative' },
-  { min: -4.5, max: -3.5, emoji: '⚔', label: 'Friction Clash', polarity: 'negative' },
-  { min: -3.5, max: -2.5, emoji: '🌊', label: 'Cross Current', polarity: 'negative' },
-  { min: -2.5, max: -1.5, emoji: '🌀', label: 'Fog / Dissolution', polarity: 'negative' },
-  { min: -1.5, max: -0.8, emoji: '🌫', label: 'Entropy Drift', polarity: 'negative' },
-  { min: -0.8, max: -0.2, emoji: '🕰', label: 'Saturn Weight', polarity: 'negative' },
-  { min: -0.2, max: 0.2, emoji: '⚖', label: 'Neutral Balance', polarity: 'neutral' },
-  { min: 0.2, max: 0.8, emoji: '🌱', label: 'Fertile Field', polarity: 'positive' },
-  { min: 0.8, max: 1.5, emoji: '🌊', label: 'Flow Tide', polarity: 'positive' },
-  { min: 1.5, max: 2.5, emoji: '✨', label: 'Harmonic Resonance', polarity: 'positive' },
-  { min: 2.5, max: 3.5, emoji: '🔥', label: 'Combustion Clarity', polarity: 'positive' },
-  { min: 3.5, max: 4.5, emoji: '🦋', label: 'Liberation / Release', polarity: 'positive' },
-  { min: 4.5, max: 5.01, emoji: '💎', label: 'Expansion Lift', polarity: 'positive' }
-];
-
-const MAGNITUDE_TERMS = [
-  { max: 0.5, label: 'Whisper' },
-  { max: 1.5, label: 'Pulse' },
-  { max: 2.5, label: 'Wave' },
-  { max: 3.5, label: 'Surge' },
-  { max: 4.5, label: 'Peak' },
-  { max: Infinity, label: 'Apex' }
-];
-
-const VOLATILITY_TERMS = [
-  { max: 0.5, label: 'Aligned Flow', emoji: '➿' },
-  { max: 2, label: 'Cycled Pull', emoji: '🔄' },
-  { max: 3, label: 'Mixed Paths', emoji: '🔀' },
-  { max: 5, label: 'Fragment Scatter', emoji: '🧩' },
-  { max: Infinity, label: 'Vortex Dispersion', emoji: '🌀' }
-];
-
-function classifyMagnitude(value) {
-  const mag = safeNum(value, null);
-  if (mag == null) return null;
-  const entry = MAGNITUDE_TERMS.find(b => mag <= b.max);
-  return entry ? { value: +mag.toFixed(2), term: entry.label } : { value: +mag.toFixed(2), term: null };
-}
-
-function classifyVolatility(value) {
-  const vol = safeNum(value, null);
-  if (vol == null) return null;
-  const entry = VOLATILITY_TERMS.find(b => vol <= b.max);
-  return entry ? { value: +vol.toFixed(2), term: entry.label, emoji: entry.emoji } : { value: +vol.toFixed(2), term: null };
-}
-
-function classifyValence(value) {
-  const val = safeNum(value, null);
-  if (val == null) return null;
-  const clamped = clamp(val, -5, 5);
-  const entry = VALENCE_BANDS.find(b => clamped >= b.min && clamped < b.max);
-  if (!entry) {
-    return { value: +clamped.toFixed(2), term: null, emoji: null, polarity: clamped >= 0 ? 'positive' : 'negative', range: null };
-  }
-  return {
-    value: +clamped.toFixed(2),
-    term: entry.label,
-    emoji: entry.emoji,
-    polarity: entry.polarity,
-    range: [entry.min, entry.max]
-  };
-}
-
-function verdictFromSfd(value) {
-  const sfd = safeNum(value, null);
-  if (sfd == null) return null;
-  if (sfd >= 1) return 'stabilizers prevail';
-  if (sfd <= -1) return 'stabilizers cut';
-  return 'stabilizers mixed';
-}
-
-function normalizeHouseNumber(house) {
-  if (house == null) return null;
-  if (typeof house === 'number' && Number.isFinite(house)) return house;
-  if (typeof house === 'string') {
-    const match = house.match(/(\d{1,2})/);
-    if (match) return Number(match[1]);
-  }
-  return null;
-}
-
-function toAnchorRecord(source) {
-  if (!source || typeof source !== 'object') return null;
-  const degree = source.position ?? source.abs_pos ?? source.degree;
-  const houseRaw = source.house ?? source.house_number ?? source.house_num ?? source.houseLabel;
-  const house = normalizeHouseNumber(houseRaw);
-  const base = {
-    name: source.name || source.axis || null,
-    sign: source.sign || null,
-    element: source.element || null,
-    quality: source.quality || null,
-    degree: degree != null ? +Number(degree).toFixed(2) : null,
-    house,
-    house_label: typeof houseRaw === 'string' ? houseRaw : null
-  };
-  if (source.retrograde !== undefined) base.retrograde = !!source.retrograde;
-  return base;
-}
-
-function findPlacement(placements, name) {
-  if (!Array.isArray(placements)) return null;
-  return placements.find(p => p && p.name === name) || null;
-}
-
-function findAngleEntry(angles, name) {
-  if (!angles) return null;
-  if (Array.isArray(angles)) {
-    return angles.find(a => (a?.name === name) || (a?.axis && a.axis.toLowerCase() === name.toLowerCase())) || null;
-  }
-  if (typeof angles === 'object') {
-    const direct = angles[name];
-    if (direct) return direct;
-    const key = Object.keys(angles).find(k => k.toLowerCase() === name.toLowerCase());
-    return key ? angles[key] : null;
-  }
-  return null;
-}
-
-function buildAnchors(placements, angles) {
-  const sun = toAnchorRecord(findPlacement(placements, 'Sun'));
-  const moon = toAnchorRecord(findPlacement(placements, 'Moon'));
-  const asc = toAnchorRecord(findPlacement(placements, 'Ascendant') || findAngleEntry(angles, 'Ascendant'));
-  const mc = toAnchorRecord(findPlacement(placements, 'Medium_Coeli') || findAngleEntry(angles, 'Medium_Coeli'));
-  return { sun, moon, ascendant: asc, midheaven: mc };
-}
-
-function splitPlacements(list) {
-  if (!Array.isArray(list)) return { core: [], supporting: [], derived: [], raw: null };
-  const core = [];
-  const supporting = [];
-  const derived = [];
-  for (const item of list) {
-    const name = item?.name;
-    if (!name) continue;
-    if (CORE_PLANETS.has(name)) core.push(item);
-    else if (SECONDARY_POINTS.has(name)) derived.push(item);
-    else if (ANGLE_POINTS.has(name)) supporting.push(item);
-    else supporting.push(item);
-  }
-  return { core, supporting, derived, raw: list };
-}
-
-function computeIntegrationFactors(summary, valenceOverride = null) {
-  if (!summary) return null;
-  const mag = safeNum(summary.magnitude, 0) || 0;
-  const val = safeNum(valenceOverride != null ? valenceOverride : summary.valence, 0) || 0;
-  const vol = safeNum(summary.volatility, 0) || 0;
-
-  // Normalize per UI logic
-  const magN = clamp(mag / 5, 0, 1);
-  const volN = clamp(vol / 5, 0, 1);
-  const valN = (clamp(val, -2, 2) + 2) / 4; // map -2..2 -> 0..1
-
-  const pct = (x) => Math.round(clamp(x, 0, 1) * 100);
-  return {
-    fertile_field: pct(valN * 0.7 + (1 - volN) * 0.3),
-    harmonic_resonance: pct(valN * 0.6 + (1 - volN) * 0.4),
-    expansion_lift: pct(magN * 0.6 + valN * 0.4),
-    combustion_clarity: pct(magN * 0.5 + volN * 0.5),
-    liberation_release: pct(volN * 0.7 + (1 - valN) * 0.3),
-    integration: pct((1 - volN) * 0.6 + valN * 0.4)
-  };
-}
-
-function extractTimeSeries(transitsByDate) {
-  if (!transitsByDate || typeof transitsByDate !== 'object') return [];
-  const entries = [];
-  for (const [date, v] of Object.entries(transitsByDate)) {
-    const seismo = v?.seismograph || v;
-    const balanceVal = safeNum(v?.balance?.valence);
-    const balanceInfo = balanceVal != null ? classifyValence(balanceVal) : null;
-    const sfdVal = safeNum(v?.sfd?.sfd);
-    const row = {
-      date,
-      magnitude: safeNum(seismo?.magnitude),
-      valence: safeNum(seismo?.valence),
-      volatility: safeNum(seismo?.volatility),
-      confidence: safeNum(seismo?.scaling_confidence),
-      balance_valence: balanceVal,
-      balance_label: balanceInfo?.term || null,
-      balance_emoji: balanceInfo?.emoji || null,
-      balance_polarity: balanceInfo?.polarity || null,
-      sfd: sfdVal,
-      s_plus: safeNum(v?.sfd?.sPlus),
-      s_minus: safeNum(v?.sfd?.sMinus),
-      sfd_verdict: verdictFromSfd(sfdVal),
-      drivers: Array.isArray(v?.drivers) ? v.drivers : undefined
-    };
-    entries.push(row);
-  }
-  // Sort by date ascending if ISO-like
-  entries.sort((a, b) => (a.date || '').localeCompare(b.date || ''));
-  return entries;
-}
-
-function extractNatalSummary(person) {
-  if (!person) return null;
-  const chart = person.chart || {};
-  const birth = person.birth_data || {};
-  // Prefer chart payload for placements/aspects if present
-  const placementsList = Array.isArray(chart.planets)
-    ? chart.planets
-    : (Array.isArray(birth.planets) ? birth.planets : []);
-  const placements = splitPlacements(placementsList);
-  const angles = chart.angles || birth.angles || null;
-  const aspects = Array.isArray(person.aspects) ? person.aspects : (chart.aspects || []);
-  return {
-    placements,
-    anchors: buildAnchors(placementsList, angles),
-    angles,
-    major_aspects: aspects
-  };
-}
-
-function extractRawGeometry(result) {
-  const a = result.person_a || {};
-  const b = result.person_b || null;
-  const out = {
-    solo: {
-      natal_placements: a.chart?.planets || a.birth_data?.planets || null,
-      angles: a.chart?.angles || a.birth_data?.angles || null,
-      natal_aspects: Array.isArray(a.aspects) ? a.aspects : (a.chart?.aspects || []),
-      transit_logs: a.chart?.transitsByDate || null
-    }
-  };
-  if (b) {
-    out.relational = {
-      person_b_natal_placements: b.chart?.planets || b.birth_data?.planets || null,
-      person_b_angles: b.chart?.angles || b.birth_data?.angles || null,
-      person_b_natal_aspects: Array.isArray(b.aspects) ? b.aspects : (b.chart?.aspects || []),
-      b_transit_logs: b.chart?.transitsByDate || null
-    };
-  }
-  return out;
-}
-
-function summarizeMeterChannels(transitsByDate) {
-  if (!transitsByDate || typeof transitsByDate !== 'object') {
-    return {
-      seismograph: { confidence: null, sample_size: 0 },
-      balance: null,
-      sfd: null
-    };
-  }
-
-  const entries = Object.values(transitsByDate);
-  if (!entries.length) {
-    return {
-      seismograph: { confidence: null, sample_size: 0 },
-      balance: null,
-      sfd: null
-    };
-  }
-
-  let confidenceSum = 0;
-  let confidenceCount = 0;
-  const balanceValues = [];
-  const sfdValues = [];
-  const sPlusValues = [];
-  const sMinusValues = [];
-
-  for (const entry of entries) {
-    const seismo = entry?.seismograph || entry;
-    if (seismo && typeof seismo.scaling_confidence === 'number' && Number.isFinite(seismo.scaling_confidence)) {
-      confidenceSum += seismo.scaling_confidence;
-      confidenceCount += 1;
-    }
-
-    const balVal = safeNum(entry?.balance?.valence);
-    if (balVal != null) balanceValues.push(balVal);
-
-    const sfd = safeNum(entry?.sfd?.sfd);
-    if (sfd != null) {
-      sfdValues.push(sfd);
-      const sPlus = safeNum(entry?.sfd?.sPlus);
-      if (sPlus != null) sPlusValues.push(sPlus);
-      const sMinus = safeNum(entry?.sfd?.sMinus);
-      if (sMinus != null) sMinusValues.push(sMinus);
-    }
-  }
-
-  const avg = (arr) => arr.length ? arr.reduce((sum, val) => sum + val, 0) / arr.length : null;
-
-  const confidence = confidenceCount ? + (confidenceSum / confidenceCount).toFixed(2) : null;
-  const balanceAvgRaw = avg(balanceValues);
-  const balanceAvg = balanceAvgRaw != null ? +balanceAvgRaw.toFixed(2) : null;
-  const balanceMeta = balanceAvg != null ? classifyValence(balanceAvg) : null;
-  const sfdAvgRaw = avg(sfdValues);
-  const sfdAvg = sfdAvgRaw != null ? +sfdAvgRaw.toFixed(2) : null;
-  const sPlusAvgRaw = avg(sPlusValues);
-  const sMinusAvgRaw = avg(sMinusValues);
-  const sPlusAvg = sPlusAvgRaw != null ? +sPlusAvgRaw.toFixed(2) : null;
-  const sMinusAvg = sMinusAvgRaw != null ? +sMinusAvgRaw.toFixed(2) : null;
-
-  return {
-    seismograph: {
-      confidence,
-      sample_size: confidenceCount
-    },
-    balance: balanceAvg != null ? {
-      value: balanceAvg,
-      label: balanceMeta?.term || null,
-      emoji: balanceMeta?.emoji || null,
-      polarity: balanceMeta?.polarity || (balanceAvg >= 0 ? 'positive' : 'negative'),
-      band: balanceMeta?.range || null,
-      sample_size: balanceValues.length
-    } : null,
-    sfd: sfdAvg != null ? {
-      value: sfdAvg,
-      s_plus: sPlusAvg,
-      s_minus: sMinusAvg,
-      verdict: verdictFromSfd(sfdAvg),
-      sample_size: sfdValues.length
-    } : null
-  };
-}
-
-function computeVectorIntegrity(transitsByDate) {
-  const base = { latent: [], suppressed: [], method: 'vector-scan-1', sample_size: 0 };
-  if (!transitsByDate || typeof transitsByDate !== 'object') return base;
-
-  const latentMap = new Map();
-  const suppressedMap = new Map();
-  let sampleDays = 0;
-
-  const LATENT_REASONS = new Set(['WEAK_WEIGHT']);
-  const SUPPRESSED_REASONS = new Set(['OUT_OF_CAP', 'DUPLICATE_PAIR', 'PRIMARY_DUP']);
-
-  for (const entry of Object.values(transitsByDate)) {
-    const rejections = Array.isArray(entry?.rejections) ? entry.rejections : [];
-    if (!rejections.length) continue;
-    sampleDays += 1;
-    for (const rej of rejections) {
-      const aspect = rej?.aspect || 'Unknown aspect';
-      const reasonRaw = (rej?.reason || '').toString().toUpperCase();
-      const orb = safeNum(rej?.orb);
-      let targetMap = null;
-      if (LATENT_REASONS.has(reasonRaw)) targetMap = latentMap;
-      else if (SUPPRESSED_REASONS.has(reasonRaw)) targetMap = suppressedMap;
-      if (!targetMap) continue;
-      if (!targetMap.has(aspect)) {
-        targetMap.set(aspect, { aspect, count: 0, total_orb: 0, orb_count: 0, reasons: {} });
-      }
-      const rec = targetMap.get(aspect);
-      rec.count += 1;
-      rec.reasons[reasonRaw] = (rec.reasons[reasonRaw] || 0) + 1;
-      if (orb != null) {
-        rec.total_orb += Math.abs(orb);
-        rec.orb_count += 1;
-      }
-    }
-  }
-
-  const finalize = (map) => Array.from(map.values()).map(item => {
-    const avgOrb = item.orb_count ? +(item.total_orb / item.orb_count).toFixed(2) : null;
-    const reasons = Object.entries(item.reasons)
-      .map(([reason, count]) => ({ reason, count }))
-      .sort((a, b) => b.count - a.count);
-    return {
-      aspect: item.aspect,
-      count: item.count,
-      average_orb: avgOrb,
-      reasons
-    };
-  }).sort((a, b) => b.count - a.count).slice(0, 5);
-
-  return {
-    latent: finalize(latentMap),
-    suppressed: finalize(suppressedMap),
-    method: 'vector-scan-1',
-    sample_size: sampleDays
-  };
-}
-
-// DATA-ONLY Polarity Cards structure: leave human-facing content null; include geometry hooks only
-function buildPolarityCardsHooks(a /* person_a */) {
-  // Select a few strongest daily drivers as skeleton; no language
-  const series = a?.chart?.transitsByDate || {};
-  const items = [];
-  for (const [date, v] of Object.entries(series)) {
-    if (Array.isArray(v?.drivers) && v.drivers.length) {
-      items.push({ date, drivers: v.drivers.slice(0, 3) });
-    }
-  }
-  // Reduce to a small sample window
-  const sample = items.slice(0, 7);
-  return [
-    { id: 'card_1', field_tone: null, map_geometry: sample, voice_slot: null },
-    { id: 'card_2', field_tone: null, map_geometry: sample, voice_slot: null },
-    { id: 'card_3', field_tone: null, map_geometry: sample, voice_slot: null }
-  ];
-}
-
-function inferReportType(modeToken, hasB) {
-  const m = (modeToken || '').toUpperCase();
-  if (m.includes('SYNASTRY') || m.includes('COMPOSITE') || hasB) return 'relational';
-  return 'solo';
-}
-
-function composeWovenMapReport({ result, mode, period }) {
-  const a = result.person_a || {};
-  const b = result.person_b || null;
-  const type = inferReportType(mode, !!b);
-
-  const summary = a.derived?.seismograph_summary || null;
-  const meterChannels = summarizeMeterChannels(a.chart?.transitsByDate);
-  const integration = computeIntegrationFactors(summary, meterChannels?.balance?.value ?? null);
-  const timeSeries = extractTimeSeries(a.chart?.transitsByDate);
-  const vectorIntegrity = computeVectorIntegrity(a.chart?.transitsByDate);
-  const hookStack = composeHookStack(result, { maxHooks: 4, minIntensity: 8 });
-
-  let balanceMeter = null;
-  if (summary) {
-    const magnitudeVal = safeNum(summary.magnitude);
-    const magnitudeInfo = classifyMagnitude(summary.magnitude);
-    const volatilityVal = safeNum(summary.volatility);
-    const volatilityInfo = classifyVolatility(summary.volatility);
-    const valenceVal = safeNum(summary.valence);
-    const balanceMeta = meterChannels?.balance || null;
-    balanceMeter = {
-      magnitude: {
-        value: magnitudeVal,
-        term: magnitudeInfo?.term || null
-      },
-      valence: {
-        value: valenceVal,
-        normalized: balanceMeta?.value ?? null,
-        term: balanceMeta?.label || null,
-        emoji: balanceMeta?.emoji || null,
-        polarity: balanceMeta?.polarity || (valenceVal >= 0 ? 'positive' : 'negative'),
-        band: balanceMeta?.band || null
-      },
-      volatility: {
-        value: volatilityVal,
-        term: volatilityInfo?.term || null,
-        emoji: volatilityInfo?.emoji || null
-      },
-      confidence: meterChannels?.seismograph?.confidence ?? null,
-      confidence_sample_size: meterChannels?.seismograph?.sample_size ?? 0,
-      balance_channel: balanceMeta ? { ...balanceMeta } : null,
-      support_friction: meterChannels?.sfd ? { ...meterChannels.sfd } : null
-    };
-  }
-
-  const report = {
-    schema: 'WM-WovenMap-1.0',
-    type, // 'solo' | 'relational'
-    context: {
-      mode,
-      period: period || null,
-      translocation: result?.context?.translocation || null,
-      person_a: {
-        name: a?.details?.name || 'Subject',
-        birth_date: a?.details?.birth_date || null,
-        birth_time: a?.details?.birth_time || null,
-        coordinates: (a?.details?.latitude != null && a?.details?.longitude != null)
-          ? { lat: a.details.latitude, lon: a.details.longitude }
-          : null,
-        timezone: a?.details?.timezone || null
-      },
-      person_b: b ? {
-        name: b?.details?.name || 'Subject B',
-        birth_date: b?.details?.birth_date || null,
-        birth_time: b?.details?.birth_time || null,
-        coordinates: (b?.details?.latitude != null && b?.details?.longitude != null)
-          ? { lat: b.details.latitude, lon: b.details.longitude }
-          : null,
-        timezone: b?.details?.timezone || null
-      } : null
-    },
-    balance_meter: balanceMeter,
-    hook_stack: hookStack,
-    integration_factors: integration,
-    time_series: timeSeries,
-    natal_summary: extractNatalSummary(a),
-    vector_integrity: vectorIntegrity,
-    polarity_cards: buildPolarityCardsHooks(a), // DATA hooks only, no VOICE
-    mirror_voice: null, // reserved for Raven
-    raw_geometry: extractRawGeometry(result),
-    provenance: result.provenance || null
-  };
-
-  return report;
-}
-
-module.exports = { composeWovenMapReport };
-=======
 *** /Users/dancross/Documents/GitHub/WovenWebApp/src/reporters/woven-map-composer.js
 @@
  // Woven Map Report Composer (DATA-ONLY)
@@ -925,5 +413,4 @@
  }
  
 -module.exports = { composeWovenMapReport };
-+module.exports = { composeWovenMapReport, inferReportType, inferFamily };
->>>>>>> 759bc810
++module.exports = { composeWovenMapReport, inferReportType, inferFamily };