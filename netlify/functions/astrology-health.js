/**
 * Health check endpoint for monitoring the astrology service
 * Accessible at /.netlify/functions/astrology-health
 */

// Import the health function from the main module
<<<<<<< HEAD
const { health } = require('../../lib/server/astrology-mathbrain.js');
=======
const { health } = require('../lib/server/astrology-mathbrain.js');
>>>>>>> 6446f927

// Export the health handler
exports.handler = health;<|MERGE_RESOLUTION|>--- conflicted
+++ resolved
@@ -4,11 +4,11 @@
  */
 
 // Import the health function from the main module
-<<<<<<< HEAD
+
 const { health } = require('../../lib/server/astrology-mathbrain.js');
-=======
+
 const { health } = require('../lib/server/astrology-mathbrain.js');
->>>>>>> 6446f927
+
 
 // Export the health handler
 exports.handler = health;